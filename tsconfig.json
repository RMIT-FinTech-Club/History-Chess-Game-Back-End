{
<<<<<<< HEAD
  "compilerOptions": {
    "target": "ES2020",
    "module": "commonjs",
    "strict": true,
    "esModuleInterop": true,
    "skipLibCheck": true,
    "forceConsistentCasingInFileNames": true,
    "outDir": "./dist",
    "rootDir": "./",
    "sourceMap": true,
    "resolveJsonModule": true,
    "noImplicitAny": true,
    "moduleResolution": "node"
  },
  "include": [
    "src/**/*",
    "server.ts",
    "src/types/**/*"
  ],
  "exclude": [
    "node_modules",
    "dist"
  ]
=======
    "compilerOptions": {
        "target": "ES6",
        "module": "commonjs",
        "outDir": "./dist",
        "rootDir": "./src",
        "strict": true,
        "esModuleInterop": true,
        "skipLibCheck": true,
        "typeRoots": [
            "./src/types",
            "./node_modules/@types"
        ]
    },
    "include": [
        "src/**/*.ts",
        "src/types/**/*"
    ],
    "exclude": [
        "node_modules"
    ]
>>>>>>> 279dc81a
}<|MERGE_RESOLUTION|>--- conflicted
+++ resolved
@@ -1,29 +1,4 @@
 {
-<<<<<<< HEAD
-  "compilerOptions": {
-    "target": "ES2020",
-    "module": "commonjs",
-    "strict": true,
-    "esModuleInterop": true,
-    "skipLibCheck": true,
-    "forceConsistentCasingInFileNames": true,
-    "outDir": "./dist",
-    "rootDir": "./",
-    "sourceMap": true,
-    "resolveJsonModule": true,
-    "noImplicitAny": true,
-    "moduleResolution": "node"
-  },
-  "include": [
-    "src/**/*",
-    "server.ts",
-    "src/types/**/*"
-  ],
-  "exclude": [
-    "node_modules",
-    "dist"
-  ]
-=======
     "compilerOptions": {
         "target": "ES6",
         "module": "commonjs",
@@ -31,18 +6,12 @@
         "rootDir": "./src",
         "strict": true,
         "esModuleInterop": true,
-        "skipLibCheck": true,
-        "typeRoots": [
-            "./src/types",
-            "./node_modules/@types"
-        ]
+        "skipLibCheck": true
     },
     "include": [
-        "src/**/*.ts",
-        "src/types/**/*"
+        "src/**/*.ts"
     ],
     "exclude": [
         "node_modules"
     ]
->>>>>>> 279dc81a
 }