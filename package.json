{
  "name": "history-chess-game-back-end",
  "version": "1.0.0",
  "main": "server.ts",
  "scripts": {
    "start": "ts-node src/server.ts",
    "dev": "nodemon --exec ts-node src/server.ts",
    "prisma:generate": "npx prisma generate --schema=prisma/schema1.prisma",
    "prisma:push": "npx prisma db push --schema=prisma/schema1.prisma",
    "seed": "ts-node prisma/seedNeon.ts"
  },
  "dependencies": {
    "@aws-sdk/client-s3": "^3.826.0",
    "@fastify/cors": "^11.0.0",
    "@fastify/jwt": "^9.1.0",
    "@fastify/mongodb": "^9.0.2",
    "@fastify/multipart": "^9.0.3",
    "@fastify/oauth2": "^8.1.2",
    "@fastify/static": "^8.1.1",
    "@fastify/swagger": "^9.4.2",
    "@fastify/swagger-ui": "^5.2.2",
    "@fastify/websocket": "^11.0.2",
    "@hookform/resolvers": "^5.0.1",
    "@prisma/client": "^6.9.0",
    "@react-oauth/google": "^0.12.2",
    "@types/jest": "^29.5.14",
    "@types/multer": "^1.4.12",
    "@types/multer-s3": "^3.0.3",
    "@types/pg": "^8.11.11",
    "@types/ws": "^8.18.0",
    "abbrev": "^1.1.1",
    "aws-sdk": "^2.1692.0",
    "axios": "^1.9.0",
    "bcrypt": "^6.0.0",
    "bcryptjs": "^3.0.2",
    "chess.js": "^1.1.0",
    "dotenv": "^16.4.7",
    "fastify": "^5.2.1",
    "fastify-plugin": "^5.0.1",
    "google-auth-library": "^9.15.1",
    "jest": "^29.7.0",
    "jsonwebtoken": "^9.0.2",
    "jwt-decode": "^4.0.0",
    "legacy": "^0.0.3",
    "mongodb": "^6.15.0",
    "mongoose": "^8.12.1",
    "multer": "1.4.5-lts.2",
    "multer-s3": "^3.0.1",
    "next-auth": "^4.24.11",
    "nodemailer": "^6.10.0",
    "pg": "^8.13.3",
    "pino-pretty": "^13.0.0",
    "react-hook-form": "^7.57.0",
    "socket.io": "^4.8.1",
    "socket.io-client": "^4.8.1",
    "sonner": "^2.0.5",
    "swagger-jsdoc": "^6.2.8",
    "swagger-ui-express": "^5.0.1",
    "ts-jest": "^29.2.6",
    "ts-node-dev": "^2.0.0",
    "tsconfig-paths": "^4.2.0",
    "update": "^0.7.4",
    "uuid": "^11.1.0",
    "validator": "^13.15.0",
<<<<<<< HEAD
    "ws": "^8.18.1"
=======
    "ws": "^8.18.1",
    "zod": "^3.25.56"
>>>>>>> 8a06aa86
  },
  "devDependencies": {
    "@types/bcrypt": "^5.0.0",
    "@types/jsonwebtoken": "^9.0.9",
    "@types/node": "^22.13.10",
    "@types/nodemailer": "^6.4.17",
    "@types/pg": "^8.0.0",
    "@types/swagger-jsdoc": "^6.0.4",
    "@types/swagger-ui-express": "^4.1.8",
    "@types/uuid": "^10.0.0",
<<<<<<< HEAD
    "@types/validator": "^13.15.0",
    "@typescript-eslint/eslint-plugin": "^8.25.0",
    "@typescript-eslint/parser": "^8.25.0",
    "eslint": "^9.21.0",
=======
    "@types/validator": "^13.12.3",
>>>>>>> 8a06aa86
    "nodemon": "^3.1.9",
    "prisma": "^6.9.0",
    "ts-node": "^10.9.2",
    "typescript": "^5.8.2"
  }
}<|MERGE_RESOLUTION|>--- conflicted
+++ resolved
@@ -62,12 +62,8 @@
     "update": "^0.7.4",
     "uuid": "^11.1.0",
     "validator": "^13.15.0",
-<<<<<<< HEAD
-    "ws": "^8.18.1"
-=======
     "ws": "^8.18.1",
     "zod": "^3.25.56"
->>>>>>> 8a06aa86
   },
   "devDependencies": {
     "@types/bcrypt": "^5.0.0",
@@ -78,14 +74,10 @@
     "@types/swagger-jsdoc": "^6.0.4",
     "@types/swagger-ui-express": "^4.1.8",
     "@types/uuid": "^10.0.0",
-<<<<<<< HEAD
     "@types/validator": "^13.15.0",
     "@typescript-eslint/eslint-plugin": "^8.25.0",
     "@typescript-eslint/parser": "^8.25.0",
     "eslint": "^9.21.0",
-=======
-    "@types/validator": "^13.12.3",
->>>>>>> 8a06aa86
     "nodemon": "^3.1.9",
     "prisma": "^6.9.0",
     "ts-node": "^10.9.2",
