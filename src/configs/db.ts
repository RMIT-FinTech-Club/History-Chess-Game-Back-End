--- conflicted
+++ resolved
@@ -2,13 +2,6 @@
 
 dotenv.config();
 
-<<<<<<< HEAD
-export const dbConfig = {
-  neon: {
-    url: process.env.NEON_URL || 'postgresql://neondb_owner:npg_eQYSf2pm3NjI@ep-dry-pine-a1k710k2-pooler.ap-southeast-1.aws.neon.tech/neondb?sslmode=require',
-  },
-};
-=======
 export interface DBConfig {
     mongodb: {
         url: string;
@@ -29,5 +22,4 @@
     }
 };
 
-export const fullMongoUrl = `${dbConfig.mongodb.url}${dbConfig.mongodb.database}`;
->>>>>>> 6822314a
+export const fullMongoUrl = `${dbConfig.mongodb.url}${dbConfig.mongodb.database}`;