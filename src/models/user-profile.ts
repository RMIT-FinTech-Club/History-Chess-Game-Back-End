import { Prisma } from '@prisma/client';

// Interface for the user profile
export interface UserProfile extends Prisma.usersGetPayload<{
    include: { games: true; ownedNFTs: true };
<<<<<<< HEAD
}>{
    _marker?: never;
}
=======
}>{}
>>>>>>> fba47ae9

// Interface for profile update
export interface UserProfileUpdate {
    username?: string;
    email?: string;
    walletAddress?: string;
    password?: string;
    language?: string;
    avatarUrl?: string | null;
}

// JSON schema for Swagger
export const userProfileSchema = {
    type: 'object',
    properties: {
        id: { type: 'string' },
        username: { type: 'string' },
        email: { type: 'string', format: 'email' },
        elo: { type: 'integer' },
        walletAddress: { type: 'string' },
        games: { 
            type: 'array', 
            items: {
                type: 'object',
                // Define properties specific to your games model
            } 
        },
        createdAt: { type: 'string', format: 'date-time' },
        updatedAt: { type: 'string', format: 'date-time' }
    },
    required: ['id', 'username', 'email', 'elo', 'createdAt', 'updatedAt']
};

// Schema for profile update requests
export const profileUpdateSchema = {
    tags: ['user'],
    summary: 'Update user profile',
    description: 'Updates the user profile information including username, email, password, and wallet address',
    body: {
        type: 'object',
        properties: {
            username: {
                type: 'string',
                minLength: 3,
                description: 'New username (optional)'
            },
            email: {
                type: 'string',
                format: 'email',
                description: 'New email address (optional)'
            },
            password: {
                type: 'string',
                minLength: 6,
                description: 'New password (optional)'
            },
            walletAddress: {
                type: 'string',
                nullable: true,
                description: 'New wallet address (optional)'
            }
        },
        additionalProperties: false
    },
    response: {
        200: userProfileSchema,
        404: {
            type: 'object',
            properties: {
                message: { type: 'string' }
            }
        },
        409: {
            type: 'object',
            properties: {
                message: { type: 'string' }
            }
        }
    }
};

// Error schema
export const errorSchema = {
    type: 'object',
    properties: {
        code: { type: 'integer' },
        message: { type: 'string' }
    }
};<|MERGE_RESOLUTION|>--- conflicted
+++ resolved
@@ -1,15 +1,12 @@
+import { Prisma } from '@prisma/client';
 import { Prisma } from '@prisma/client';
 
 // Interface for the user profile
 export interface UserProfile extends Prisma.usersGetPayload<{
     include: { games: true; ownedNFTs: true };
-<<<<<<< HEAD
 }>{
     _marker?: never;
 }
-=======
-}>{}
->>>>>>> fba47ae9
 
 // Interface for profile update
 export interface UserProfileUpdate {
@@ -35,6 +32,7 @@
             items: {
                 type: 'object',
                 // Define properties specific to your games model
+            } 
             } 
         },
         createdAt: { type: 'string', format: 'date-time' },
