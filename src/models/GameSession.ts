--- conflicted
+++ resolved
@@ -33,19 +33,16 @@
     continuation?: string;
     playerColor: 'w' | 'b';
     playerId: string;
-<<<<<<< HEAD
+    initialEvalCP: number,
+    moveEvalCP: number,
+    initialExpectedPoints: number,
+    moveExpectedPoints: number,
+    bestMoveExpectedPoints: number,
+    expectedPointsLost: number,
+    classification?: string,
+    error?: string
     timestamp: Date;
     duration: number; // Duration in seconds
-=======
-    initialEvalCP: number,
-    moveEvalCP: number, 
-    initialExpectedPoints: number,
-    moveExpectedPoints: number, 
-    bestMoveExpectedPoints: number,
-    expectedPointsLost: number, 
-    classification?: string,
-    error?: string
->>>>>>> 66b39c3d
 }
 
 const MoveSchema = new Schema<IMove>({
@@ -58,19 +55,16 @@
     continuation: { type: String, required: false },
     playerColor: { type: String, required: true, enum: ['w', 'b'] },
     playerId: { type: String, required: true },
-<<<<<<< HEAD
+    initialEvalCP: { type: Number, required: true },
+    moveEvalCP: { type: Number, required: true },
+    initialExpectedPoints: { type: Number, required: true },
+    moveExpectedPoints: { type: Number, required: true },
+    bestMoveExpectedPoints: { type: Number, required: true },
+    expectedPointsLost: { type: Number, required: true },
+    classification: { type: String, required: false },
+    error: { type: String, required: false },
     timestamp: { type: Date, required: true },
     duration: { type: Number, required: true },
-=======
-    initialEvalCP: { type: Number, required: true },
-    moveEvalCP: { type: Number, required: true }, 
-    initialExpectedPoints: { type: Number, required: true },
-    moveExpectedPoints: { type: Number, required: true }, 
-    bestMoveExpectedPoints: { type: Number, required: true },
-    expectedPointsLost: { type: Number, required: true }, 
-    classification: { type: String, required: false },
-    error: { type: String, required: false }
->>>>>>> 66b39c3d
 });
 
 const GameSessionSchema = new Schema<IGameSession>({
