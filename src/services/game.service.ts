import { Socket, Server as SocketIOServer } from 'socket.io';
import { Chess } from 'chess.js';
import { PrismaClient } from '@prisma/client';
import { v4 as uuidv4 } from 'uuid';
import { GameSession, IGameSession } from '../models/GameSession';
import { PlayMode, GameResult, GameStatus } from '../types/enum';
<<<<<<< HEAD
import validator from 'validator';
import { stockfishService } from './stockfish.service';
import { User } from '../models';
interface GameSession {
    gameId: string;
    playerSockets: Socket[];
    gameState: string;
    chess: Chess;
}

interface WaitingPlayer {
    socket: Socket;
    elo: number;
}
=======
import { InMemoryGameSession, WaitingPlayer } from '../types/game.types';
import {CustomSocket} from '../types/socket.types';
>>>>>>> 8a06aa86

export const createGame = async (
    prisma: PrismaClient,
    userId: string,
    playMode: PlayMode,
    colorPreference: 'white' | 'black' | 'random' = 'random',
    opponentId?: string
): Promise<string> => {
    const user = await prisma.users.findUnique({ where: { id: userId } });
    if (!user) {
        throw new Error(`User with ID ${userId} not found`);
    }
    // User chosen mode
    const timeLimit = playMode === PlayMode.bullet ? 1 : playMode === PlayMode.blitz ? 3 : 10;
    // User choosen Black or White side
    const whitePlayerId = colorPreference === 'white' || (colorPreference === 'random' && Math.random() > 0.5) ? userId : opponentId;
    const blackPlayerId = whitePlayerId === userId ? opponentId : userId;

    // Create a new game in NeonDB
    const game = await prisma.games.create({
        data: {
            id: uuidv4(),
            userId: userId
        }
    })

    // Create GameSession in MongoDB
    await GameSession.create({
        gameId: game.id,
        whitePlayerId: whitePlayerId || null,
        blackPlayerId: blackPlayerId || null,
        startTime: new Date(),
        endTime: null,
        result: '*',
        status: opponentId ? 'pending' : 'waiting', // Pending if opponent player is ready, waiting if no opponent player and wait for other to join
        playMode: playMode,
        timeLimit: timeLimit * 60 * 1000,
        moves: [],
        challengedOpponentId: opponentId || null
    });

    return game.id;
}

// Update move from player
export const saveMove = async (
    gameId: string, 
    move: string, 
    moveNumber: number,
    fen: string,  // Add FEN parameter 
    color: 'white' | 'black', 
    playerId: string) => {
    await GameSession.updateOne(
        { gameId },
        { 
            $push: { 
                moves: { 
                    moveNumber, 
                    move, 
                    fen,  // Include FEN in the move object
                    evaluation: 0,
                    bestmove: '',
                    mate: null,
                    continuation: '',
                    color,
                    playerId
                } 
            } 
        }
    )
}

// Update game ressult
export const saveGameResult = async (gameId: string, resultString: string) => {
    let result: GameResult = GameResult.inProgress;
    let winner: string | null = null;

    // Parse the result string to determine the game result and winner
    if (resultString.includes('White wins')) {
        result = GameResult.whiteWins;
        const game = await GameSession.findOne({ gameId });
        winner = game?.whitePlayerId || null;
    } else if (resultString.includes('Black wins')) {
        result = GameResult.blackWins;
        const game = await GameSession.findOne({ gameId });
        winner = game?.blackPlayerId || null;
    } else if (resultString.includes('Draw')) {
        result = GameResult.draw;
        winner = null;
    }

    console.log(`Saving game result for ${gameId}: ${resultString} (${result}). Winner: ${winner || 'Draw'}`);

    // Update game result in MongoDB database
    await GameSession.updateOne(
        { gameId },
        {
            $set: {
                endTime: new Date(),
                result,
                winner,
                status: GameStatus.finished
            }
        }
    );
}

interface QueuedPlayer {
    userId: string;
    socketId: string;
    playMode: PlayMode;
    colorChoice: 'white' | 'black' | 'random';
    elo: number;
    timestamp: number;
}

// In-memory matchmaking queue
const matchmakingQueue: QueuedPlayer[] = [];

// Find Match function
export const findMatch = async (
    prisma: PrismaClient,
    userId: string,
    playMode: PlayMode,
    colorChoice: 'white' | 'black' | 'random',
    socketId: string
) => {
    // First verify that the user exists
    const user = await prisma.users.findUnique({
        where: { id: userId }
    });

    if (!user) {
        throw new Error(`User with ID ${userId} not found`);
    }

    const eloRange = 1000;
    const minElo = user.elo - eloRange;
    const maxElo = user.elo + eloRange;

<<<<<<< HEAD
    // Try to find a match where the user's color preference can be satisfied
    let match;

    // First, look for ANY waiting game that matches the criteria regardless of color preference
    // This ensures players get matched faster
    match = await GameSession.findOne({
        status: 'waiting',
        playMode,
        timeLimit: timeLimit * 60 * 1000,
        $or: [
            { whitePlayerId: null, blackPlayerId: { $ne: userId } },
            { whitePlayerId: { $ne: userId }, blackPlayerId: null }
        ]
    });

    // If a match is found, assign the player to the appropriate position
    if (match) {
        // If white position is open and either player wants random or white
        if (!match.whitePlayerId && (colorChoice === 'random' || colorChoice === 'white')) {
            await GameSession.updateOne(
                { gameId: match.gameId },
                {
                    $set: {
                        whitePlayerId: userId,
                        whitePlayerElo: user.elo,
                        status: 'active'
                    }
                }
            );
            return match.gameId;
        }
        // If black position is open and either player wants random or black
        else if (!match.blackPlayerId && (colorChoice === 'random' || colorChoice === 'black')) {
            await GameSession.updateOne(
                { gameId: match.gameId },
                {
                    $set: {
                        blackPlayerId: userId,
                        blackPlayerElo: user.elo,
                        status: 'active'
                    }
                }
            );
            return match.gameId;
        }
    }

    // If no match found or color preference couldn't be satisfied, try to find a match
    // that specifically matches the player's color preference
    if (colorChoice === 'white') {
        match = await GameSession.findOne({
            status: 'waiting',
            playMode,
            timeLimit: timeLimit * 60 * 1000,
            whitePlayerId: null,
            blackPlayerId: { $ne: userId },
            'blackPlayerElo': { $gte: minElo, $lte: maxElo }
        });
        if (match) {
            await GameSession.updateOne(
                { gameId: match.gameId },
                {
                    $set: {
                        whitePlayerId: userId,
                        whitePlayerElo: user.elo,
                        status: 'active'
                    }
                }
            );
            return match.gameId;
        }
    } else if (colorChoice === 'black') {
        match = await GameSession.findOne({
            status: 'waiting',
            playMode,
            timeLimit: timeLimit * 60 * 1000,
            whitePlayerId: { $ne: userId },
            blackPlayerId: null,
            'whitePlayerElo': { $gte: minElo, $lte: maxElo }
        });
        if (match) {
            await GameSession.updateOne(
                { gameId: match.gameId },
                {
                    $set: {
                        blackPlayerId: userId,
                        blackPlayerElo: user.elo,
                        status: 'active'
                    }
                }
            );
            return match.gameId;
        }
    } else {
        match = await GameSession.findOne({
            status: 'waiting',
            playMode,
            timeLimit: timeLimit * 60 * 1000,
            $or: [
                {
                    whitePlayerId: null,
                    blackPlayerId: { $ne: userId },
                    'blackPlayerElo': { $gte: minElo, $lte: maxElo }
                },
                {
                    whitePlayerId: { $ne: userId },
                    blackPlayerId: null,
                    'whitePlayerElo': { $gte: minElo, $lte: maxElo }
                }
            ]
        });
        if (match) {
            if (!match.whitePlayerId) {
                await GameSession.updateOne(
                    { gameId: match.gameId },
                    {
                        $set: {
                            whitePlayerId: userId,
                            whitePlayerElo: user.elo,
                            status: 'active'
                        }
                    }
                );
            } else {
                await GameSession.updateOne(
                    { gameId: match.gameId },
                    {
                        $set: {
                            blackPlayerId: userId,
                            blackPlayerElo: user.elo,
                            status: 'active'
                        }
                    }
                );
            }
            return match.gameId;
        }
=======
    const queuedPlayer: QueuedPlayer = {
        userId,
        socketId,
        playMode,
        colorChoice,
        elo: user.elo,
        timestamp: Date.now()
    };

    // Check if player is already in queue
    const existingIndex = matchmakingQueue.findIndex(p => p.userId === userId);
    if (existingIndex !== -1) {
        matchmakingQueue[existingIndex] = queuedPlayer;
    } else {
        matchmakingQueue.push(queuedPlayer);
>>>>>>> 8a06aa86
    }

    // Try to find a match
    const matchIndex = matchmakingQueue.findIndex((player, index) => {
        if (player.userId === userId) return false; // Don't match with self
        
        // Check play mode
        if (player.playMode !== playMode) return false;
        
        // Check ELO range
        if (player.elo < minElo || player.elo > maxElo) return false;
        
        // Check color compatibility
        if (colorChoice === 'white' && player.colorChoice === 'white') return false;
        if (colorChoice === 'black' && player.colorChoice === 'black') return false;
        
        return true;
    });

    if (matchIndex !== -1) {
        const matchedPlayer = matchmakingQueue[matchIndex];
        // Remove both players from queue
        matchmakingQueue.splice(matchIndex, 1);
        const currentPlayerIndex = matchmakingQueue.findIndex(p => p.userId === userId);
        if (currentPlayerIndex !== -1) {
            matchmakingQueue.splice(currentPlayerIndex, 1);
        }

        // Create game session for matched players
        const game = await prisma.games.create({
            data: {
                id: uuidv4(),
                userId: userId,
                status: 'active'
            }
        });

        // Determine player colors
        let whitePlayerId: string;
        let blackPlayerId: string;
        let whitePlayerElo: number;
        let blackPlayerElo: number;

        if (colorChoice === 'white' || (colorChoice === 'random' && matchedPlayer.colorChoice !== 'white')) {
            whitePlayerId = userId;
            blackPlayerId = matchedPlayer.userId;
            whitePlayerElo = user.elo;
            blackPlayerElo = matchedPlayer.elo;
        } else {
            whitePlayerId = matchedPlayer.userId;
            blackPlayerId = userId;
            whitePlayerElo = matchedPlayer.elo;
            blackPlayerElo = user.elo;
        }

        // Create game session
        await GameSession.create({
            gameId: game.id,
            whitePlayerId,
            blackPlayerId,
            whitePlayerElo,
            blackPlayerElo,
            startTime: new Date(),
            endTime: null,
            result: GameResult.inProgress,
            status: GameStatus.active,
            playMode,
            timeLimit: (playMode === PlayMode.bullet ? 1 : playMode === PlayMode.blitz ? 3 : 10) * 60 * 1000,
            moves: []
        });

        return {
            gameId: game.id,
            matchedPlayer: {
                userId: matchedPlayer.userId,
                socketId: matchedPlayer.socketId
            }
        };
    }

    // No match found, player remains in queue
    return null;
}

// Remove player from matchmaking queue
export const removeFromMatchmaking = (userId: string) => {
    const index = matchmakingQueue.findIndex(p => p.userId === userId);
    if (index !== -1) {
        matchmakingQueue.splice(index, 1);
    }
}

export const updateElo = async (prisma: PrismaClient, gameId: string, winnerId: string | null) => {
    const game: IGameSession | null = await GameSession.findOne({ gameId: gameId })

    if (!game || !game.whitePlayerId || !game.blackPlayerId) return;

    const [whiteUser, blackUser] = await Promise.all([
        prisma.users.findUnique({ where: { id: game.whitePlayerId } }),
        prisma.users.findUnique({ where: { id: game.blackPlayerId } }),
    ])

    if (whiteUser && blackUser) {
        const Ra = whiteUser.elo;
        const Rb = blackUser.elo;
        const Ea = 1 / (1 + Math.pow(10, (Rb - Ra) / 400));
        const Eb = 1 / (1 + Math.pow(10, (Ra - Rb) / 400));
        const K = 32;

        let whiteScore, blackScore;
        if (winnerId === whiteUser.id) {
            whiteScore = 1;
            blackScore = 0;
        } else if (winnerId === blackUser.id) {
            whiteScore = 0;
            blackScore = 1;
        } else {
            whiteScore = blackScore = 0.5; // Draw or disconnect
        }

        const newWhiteElo = Math.round(Ra + K * (whiteScore - Ea));
        const newBlackElo = Math.round(Rb + K * (blackScore - Eb));

        await prisma.$transaction([
            prisma.users.update({ where: { id: whiteUser.id }, data: { elo: newWhiteElo } }),
            prisma.users.update({ where: { id: blackUser.id }, data: { elo: newBlackElo } })
        ]);

        return { whiteElo: newWhiteElo, blackElo: newBlackElo };
    } else {
        return;
    }
}

const gameSessions: { [gameId: string]: InMemoryGameSession } = {};
const waitingPlayers: WaitingPlayer[] = [];

const generateGameId = (): string => {
    return Math.random().toString(36).substring(2, 15);
}

export const createNewGameSession = (socket1: Socket, socket2: Socket): InMemoryGameSession => {
    const gameId = generateGameId();
    const chess = new Chess();
    const newGame: InMemoryGameSession = {
        gameId: gameId,
        players: [],
        playerSockets: [socket1, socket2],
        chess: chess,
        status: GameStatus.waiting,
        whiteTimeLeft: 0,
        blackTimeLeft: 0,
        gameState: chess.fen()
    };
    gameSessions[gameId] = newGame;
    return newGame;
}

export const handleMove = (socket: Socket, io: SocketIOServer, gameId: string, move: string, userId: string) => {
    const session = gameSessions[gameId];
    if (!session) {
        socket.emit('error', { message: 'Game session not found' });
        return;
    }

    try {
        const moveResult = session.chess.move(move);
        if (!moveResult) {
            socket.emit('error', { message: 'Invalid move' });
            return;
        }
        
        session.gameState = session.chess.fen();

        // Save the move to MongoDB with the current FEN and userId
        const moveNumber = session.chess.history().length;
        saveMoveWithAnalysis(gameId, move, moveNumber, session.gameState, userId) 
            .catch(error => console.error('Failed to save move:', error));

        io.to(gameId).emit('moveMade', {
            fen: session.gameState,
            move: move
        });

        if (session.chess.isGameOver()) {
            let result = {
                status: 'gameOver',
                reason: '',
                winner: '',
                winnerId: ''
            }

            if (session.chess.isCheckmate()) {
                result.reason = 'checkmate';
                result.winner = session.chess.turn() === 'w' ? 'black' : 'white';

                // Who join first is white so if the current turn is white, black wins
                // result.winnerId = session.chess.turn() === 'w'? session.playerSockets[1].id : session.playerSockets[0].id;
                // console.log("Winner is: ",  result.winnerId);

            } else if (session.chess.isDraw()) {
                result.reason = 'draw';
                if (session.chess.isStalemate()) {
                    result.reason = 'draw by stalemate';
                    console.log("Stalemate")
                } else if (session.chess.isThreefoldRepetition()) {
                    result.reason = 'draw by repetition';
                    console.log("Repetition")
                } else if (session.chess.isInsufficientMaterial()) {
                    result.reason = 'draw by insufficient material';
                    console.log("insufficient material")
                }
            }

            io.to(gameId).emit('gameOver', result);
            delete gameSessions[gameId];
        }
<<<<<<< HEAD
    }
    catch (error) {
        socket.emit('error', { message: 'Invalid move' });
    }
}

export const saveMoveWithAnalysis = async (
    gameId: string,
    move: string,
    moveNumber: number,
    fen: string,
    playerId: string 
) => {
    try {
        console.log(`Starting analysis for move ${moveNumber}: ${move}`);
        
        // Determine color based on move number
        const color = moveNumber % 2 === 1 ? 'white' : 'black';
        
        // First save basic move data with required fields
        await GameSession.updateOne(
            { gameId },
            { 
                $push: { 
                    moves: {
                        moveNumber,
                        move,
                        fen,
                        evaluation: 0,
                        bestmove: '',
                        mate: null,
                        continuation: '',
                        color, 
                        playerId, 
                        timestamp: new Date()
                    }
                } 
            }
        );

        console.log(`Move ${moveNumber} saved to database, starting Stockfish analysis...`);

        // Get analysis from Stockfish
        const analysis = await stockfishService.analyzeMove(fen, move, moveNumber);
        console.log(`Stockfish analysis result:`, analysis);
        
        // Update the move with analysis
        const updateResult = await GameSession.updateOne(
            { gameId, 'moves.moveNumber': moveNumber },
            { 
                $set: {
                    'moves.$.evaluation': analysis.evaluation,
                    'moves.$.bestmove': analysis.bestmove,
                    'moves.$.mate': analysis.mate,
                    'moves.$.continuation': analysis.continuation
                }
            }
        );

        console.log(`Move ${moveNumber} analysis update result:`, updateResult);

        if (updateResult.modifiedCount === 0) {
            console.warn(`No move was updated for gameId: ${gameId}, moveNumber: ${moveNumber}`);
        }

        return analysis;

    } catch (error) {
        console.error(`Analysis failed for move ${moveNumber}:`, error);
        
        // Update move with error indicator
        try {
            await GameSession.updateOne(
                { gameId, 'moves.moveNumber': moveNumber },
                { 
                    $set: {
                        'moves.$.evaluation': 0,
                        'moves.$.bestmove': 'analysis_failed',
                        'moves.$.mate': null,
                        'moves.$.continuation': 'Error: Analysis failed'
                    }
                }
            );
        } catch (updateError) {
            console.error('Failed to update move with error status:', updateError);
        }
        
        return null;
=======
>>>>>>> 8a06aa86
    }
};

// Comprehensive post-game analysis
export const analyzeCompleteGame = async (gameId: string): Promise<void> => {
    try {
        const gameSession = await GameSession.findOne({ gameId });
        if (!gameSession || !gameSession.moves || gameSession.moves.length === 0) {
            throw new Error('Game session or moves not found');
        }

        if (gameSession.analysisCompleted) {
            console.log(`Game ${gameId} already analyzed`);
            return;
        }

<<<<<<< HEAD
        console.log(`Starting comprehensive analysis for game ${gameId}`);

        // Analyze each move with higher depth
        for (let i = 0; i < gameSession.moves.length; i++) {
            const move = gameSession.moves[i];
            console.log(move);
            try {
                if (move.fen) {
                    const analysis = await stockfishService.analyzePosition(move.fen, 15); // Higher depth
                    console.log(analysis);
                    // Update move with deeper analysis
                    await GameSession.updateOne(
                        { gameId, 'moves.moveNumber': move.moveNumber },
                        { 
                            $set: {
                                'moves.$.evaluation': analysis.evaluation,
                                'moves.$.bestmove': analysis.bestmove,
                                'moves.$.mate': analysis.mate,
                                'moves.$.continuation': analysis.continuation
                            }
                        }
                    );
                }
                
                // Small delay between analyses
                await new Promise(resolve => setTimeout(resolve, 300));
                
            } catch (error) {
                console.error(`Failed to analyze move ${i + 1}:`, error);
                continue; // Skip failed analysis and continue
            }
        }

        // Mark analysis as completed
        await GameSession.updateOne(
            { gameId },
            { 
                $set: {
                    analysisCompleted: true,
                    analysisDate: new Date()
                }
            }
        );

        console.log(`Comprehensive analysis completed for game ${gameId}`);

    } catch (error) {
        console.error(`Failed to complete analysis for game ${gameId}:`, error);
    }
};

// Get game analysis data
export const getGameAnalysis = async (gameId: string) => {
    try {
        const gameSession = await GameSession.findOne({ gameId }).lean();
        if (!gameSession) {
            throw new Error('Game not found');
        }

        // Calculate basic statistics
        const moves = gameSession.moves || [];
        const whiteMoves = moves.filter((_, index) => index % 2 === 0);
        const blackMoves = moves.filter((_, index) => index % 2 === 1);

        const calculateStats = (playerMoves: any[]) => {
            const totalMoves = playerMoves.length;
            const avgEvaluation = totalMoves > 0 
                ? playerMoves.reduce((sum, move) => sum + Math.abs(move.evaluation || 0), 0) / totalMoves 
                : 0;
            
            return {
                totalMoves,
                averageEvaluation: Math.round(avgEvaluation),
                bestMoves: playerMoves.filter(m => m.bestmove && m.bestmove !== 'analysis_failed').length
            };
        };

        return {
            gameId,
            whitePlayerId: gameSession.whitePlayerId,
            blackPlayerId: gameSession.blackPlayerId,
            result: gameSession.result,
            playMode: gameSession.playMode,
            moves: moves,
            analysisCompleted: gameSession.analysisCompleted || false,
            analysisDate: gameSession.analysisDate,
            statistics: {
                white: calculateStats(whiteMoves),
                black: calculateStats(blackMoves),
                totalMoves: moves.length
            }
        };

    } catch (error) {
        console.error('Error retrieving game analysis:', error);
        throw error;
    }
};

=======
>>>>>>> 8a06aa86
// export const joinGame = (socket: Socket, io: SocketIOServer, playerElo: number) => {
//     // First check if this player is already in the waiting list
//     const existingPlayerIndex = waitingPlayers.findIndex(player => player.socket.id === socket.id);
//     if (existingPlayerIndex !== -1) {
//         io.to(socket.id).emit('alreadyWaiting');
//         console.log("Player already in waiting list", socket.id);
//         return;
//     }

//     // Add the new player to waiting list
//     waitingPlayers.push({ socket, elo: playerElo });
//     io.to(socket.id).emit('waitingForOpponent');
//     console.log("Player added to waiting list", socket.id);

//     // Immediately try to find a match
//     checkWaitingPlayersForMatches(io);
// }

// export const checkWaitingPlayersForMatches = (io: SocketIOServer) => {
//     if (waitingPlayers.length < 2) return;

//     for (let i = 0; i < waitingPlayers.length; i++) {
//         const player = waitingPlayers[i];

//         for (let j = i + 1; j < waitingPlayers.length; j++) {
//             const opponent = waitingPlayers[j];

//             if (Math.abs(player.elo - opponent.elo) <= 1000) {

//                 // Remove both players from waiting list 
//                 waitingPlayers.splice(j, 1);
//                 waitingPlayers.splice(i, 1);

//                 const gameSession = createNewGameSession(player.socket, opponent.socket);
//                 const gameId = gameSession.gameId;

//                 player.socket.join(gameId);
//                 opponent.socket.join(gameId);

//                 io.to(gameId).emit('gameStart', { gameId: gameId, initialGameState: gameSessions[gameId].gameState });
//                 io.to(player.socket.id).emit('gameJoined', { gameId: gameId, playerColor: 'white' });
//                 io.to(opponent.socket.id).emit('gameJoined', { gameId: gameId, playerColor: 'black' });
//                 console.log("Successfully matched players", player.socket.id, "and", opponent.socket.id);

//                 i--;
//                 break;
//             }
//         }
//     }
// }

export const handleDisconnect = (socket: Socket, reason: string): void => {
    const index = waitingPlayers.findIndex(player => player.socket.id === socket.id);
    if (index > -1) {
        waitingPlayers.splice(index, 1);
        console.log(`Player removed from waiting list. Reason: ${reason}`);
    }

    for (const gameId in gameSessions) {
        const session = gameSessions[gameId];
        const playerIndex = session.playerSockets.findIndex(s => s.id === socket.id);

        if (playerIndex > -1) {
            const otherPlayerIndex = playerIndex === 0 ? 1 : 0;
            if (session.playerSockets[otherPlayerIndex]) {
                session.playerSockets[otherPlayerIndex].emit('opponentDisconnected', { gameId });
            }

            // Remove the game session
            delete gameSessions[gameId];
            console.log(`Game session ${gameId} ended due to player disconnect`);
            break;
        }
    }
}

<<<<<<< HEAD
/**
 * Retrieve game history for a specific user without loading moves
 */
const prisma = new PrismaClient();

export const getUserNameById = async (userId: string): Promise<string | null> => {
    try {
        const user = await prisma.users.findUnique({
            where: { id: userId },
            select: { username: true },
        });
        return user ? user.username : null;
    } catch (error) {
        console.error(`Error fetching user name for ID ${userId}:`, error);
        return null;
    }
};

export interface RetrieveOptions {
    limit?: number;
    skip?: number;
    status?: string;
    playMode?: string;
}

export class ValidationError extends Error {
    constructor(message: string) {
        super(message);
        this.name = 'ValidationError';
    }
}

export interface GameHistoryItem {
    opponentName: string | null;
    gameMode: string;
    totalTime: number;
    result: 'Victory' | 'Defeat' | 'Draw';
}

/**
 * Fetch game history.
 */
export async function retrieveGameSessions(
    userId: string,
    limit = 10,
    skip = 0
): Promise<GameHistoryItem[]> {
    // ----- 1) Validate parameters -----
    if (!validator.isUUID(userId, 4)) {
        throw new ValidationError('Invalid userId: must be a valid UUID v4');
    }
    if (!validator.isInt(String(limit), { min: 1, max: 1000 })) {
        throw new ValidationError('Invalid limit: must be an integer between 1 and 1000');
    }
    if (!validator.isInt(String(skip), { min: 0 })) {
        throw new ValidationError('Invalid skip: must be a non‑negative integer');
    }

    try {
        // ----- 2) Fetch data -----
        const sessions = await GameSession.find({
            $or: [{ whitePlayerId: userId }, { blackPlayerId: userId }]
        })
            .select('whitePlayerId blackPlayerId startTime endTime result playMode')
            .sort({ startTime: -1 })
            .skip(skip)
            .limit(limit)
            .lean();

        if (sessions.length === 0) {
            return [];
        }

        // ----- 3) Batch opponent ID → name lookup -----
        const opponentIds = Array.from(new Set(
            sessions
                .map(s => (s.whitePlayerId === userId ? s.blackPlayerId : s.whitePlayerId))
                .filter((id): id is string => Boolean(id))
        ));

        const users = await prisma.users.findMany({
            where: { id: { in: opponentIds } },
            select: { id: true, username: true }
        });
        const nameById = new Map<string, string>(users.map((u: { id: any; username: any; }) => [u.id, u.username]));

        // ----- 4) Map to the slim DTO -----
        return sessions.map(s => {
            const iAmWhite = s.whitePlayerId === userId;
            const oppId = iAmWhite ? s.blackPlayerId : s.whitePlayerId;
            const oppName = oppId ? (nameById.get(oppId) || null) : null;

            // compute total seconds
            const startMs = new Date(s.startTime!).getTime();
            const endMs = new Date(s.endTime!).getTime();
            const totalSec = Math.floor((endMs - startMs) / 1000);

            // derive result from stored session.result
            let result: GameHistoryItem['result'];
            if (s.result === '1/2-1/2') {
                result = 'Draw';
            } else if (
                (iAmWhite && s.result === '1-0') ||
                (!iAmWhite && s.result === '0-1')
            ) {
                result = 'Victory';
            } else {
                result = 'Defeat';
            }

            return {
                opponentName: oppName,
                gameMode: s.playMode,
                totalTime: totalSec,
                result
            };
        });
    } catch (err: any) {
        // Log the full error for debugging
        console.error(`Failed to fetch game history for ${userId}`, err);
        // Convert any non-ValidationError into a generic service error
        if (err instanceof ValidationError) {
            throw err;
        }
        throw new Error('Internal server error while retrieving game history');
    }
}
/**
 * Retrieve moves for a specific game when user clicks on a game in history
 */
export const retrieveGameMoves = async (gameId: string) => {
    if (!validator.isUUID(gameId, 4)) {
        throw new ValidationError('Invalid gameId: must be a valid UUID v4');
    }

    try {
        const game = await GameSession.findOne({ gameId });
        if (!game) {
            throw new Error(`Game with ID ${gameId} not found`);
        }

        return {
            gameId: game.gameId,
            moves: game.moves,
        };
    } catch (err: any) {
        if (err instanceof ValidationError) throw err;
        console.error(`Error retrieving moves for game ${gameId}:`, err);
        throw new Error('Failed to retrieve game moves. Please try again later.');
=======
const pendingChallenges: Map<string, { 
    challengerId: string, 
    opponentId: string, 
    playMode: PlayMode, 
    colorPreference: 'white' | 'black' | 'random',
    timer: NodeJS.Timeout,
    challengerSocket: Socket,
    opponentSocket: Socket
}> = new Map();

export const challengeUser = async (
    prisma: PrismaClient,
    io: SocketIOServer,
    challengerSocket: CustomSocket,
    opponentId: string,
    playMode: PlayMode,
    colorPreference: 'white' | 'black' | 'random'
): Promise<{ success: boolean; message: string }> => {

    if (!challengerSocket.data.userId) {
        return { success: false, message: 'Challenger not identified' };
    }

    if (!opponentId) {
        return { success: false, message: 'Opponent not identified' };
    }

    // Check if both users exist
    const [challenger, opponent] = await Promise.all([
        prisma.users.findUnique({ where: { id: challengerSocket.data.userId } }),
        prisma.users.findUnique({ where: { id: opponentId } })
    ]);

    if (!challenger || !opponent) {
        return { success: false, message: 'One or both users not found' };
    }

    // Check if there's already a pending challenge
    if (pendingChallenges.has(opponentId)) {
        return { success: false, message: 'User already has a pending challenge' };
    }

    // Find opponent's socket
    const opponentSocket = Array.from(io.sockets.sockets.values())
        .find(socket => socket.data.userId === opponentId);

    if (!opponentSocket) {
        return { success: false, message: 'Opponent is not online' };
    }

    // Create a new challenge
    const timer = setTimeout(() => {
        const challenge = pendingChallenges.get(opponentId);
        if (challenge) {
            challenge.challengerSocket.emit('challengeExpired', {
                opponentId,
                message: 'Challenge expired'
            });
            pendingChallenges.delete(opponentId);
        }
    }, 30000); // 30 seconds timeout

    pendingChallenges.set(opponentId, {
        challengerId: challengerSocket.data.userId,
        opponentId,
        playMode,
        colorPreference,
        timer,
        challengerSocket,
        opponentSocket
    });

    opponentSocket.emit('gameChallenge', {
        challengerId: challengerSocket.data.userId,
        challengerName: challenger.username,
        playMode,
        colorPreference
    });

    return { success: true, message: 'Challenge sent successfully' };
};

export const respondToChallenge = async (
    prisma: PrismaClient,
    io: SocketIOServer,
    opponentSocket: CustomSocket,
    accept: boolean
): Promise<{ success: boolean; message: string; gameId?: string }> => {
    const challenge = Array.from(pendingChallenges.values())
        .find(c => c.opponentSocket.id === opponentSocket.id);
    
    if (!challenge) {
        return { success: false, message: 'No pending challenge found' };
    }

    clearTimeout(challenge.timer);
    pendingChallenges.delete(challenge.opponentId);

    // Notify challenger of the response
    challenge.challengerSocket.emit('challengeResponse', {
        opponentId: challenge.opponentId,
        accepted: accept
    });

    if (!accept) {
        return { success: false, message: 'Challenge declined' };
    }

    // Create a new game session
    try {
        const gameId = await createGame(
            prisma,
            challenge.challengerId,
            challenge.playMode,
            challenge.colorPreference,
            challenge.opponentId
        );

        // Notify both players that the game is starting
        io.to([challenge.challengerSocket.id, challenge.opponentSocket.id]).emit('gameStarting', {
            gameId,
            playMode: challenge.playMode,
            colorPreference: challenge.colorPreference
        });

        return { 
            success: true, 
            message: 'Challenge accepted', 
            gameId 
        };
    } catch (error) {
        return { 
            success: false, 
            message: 'Failed to create game session' 
        };
>>>>>>> 8a06aa86
    }
};<|MERGE_RESOLUTION|>--- conflicted
+++ resolved
@@ -4,25 +4,14 @@
 import { v4 as uuidv4 } from 'uuid';
 import { GameSession, IGameSession } from '../models/GameSession';
 import { PlayMode, GameResult, GameStatus } from '../types/enum';
-<<<<<<< HEAD
 import validator from 'validator';
 import { stockfishService } from './stockfish.service';
 import { User } from '../models';
-interface GameSession {
-    gameId: string;
-    playerSockets: Socket[];
-    gameState: string;
-    chess: Chess;
-}
-
-interface WaitingPlayer {
-    socket: Socket;
-    elo: number;
-}
-=======
 import { InMemoryGameSession, WaitingPlayer } from '../types/game.types';
 import {CustomSocket} from '../types/socket.types';
->>>>>>> 8a06aa86
+
+
+
 
 export const createGame = async (
     prisma: PrismaClient,
@@ -68,27 +57,16 @@
 }
 
 // Update move from player
-export const saveMove = async (
-    gameId: string, 
-    move: string, 
-    moveNumber: number,
-    fen: string,  // Add FEN parameter 
-    color: 'white' | 'black', 
-    playerId: string) => {
+export const saveMove = async (gameId: string, move: string, moveNumber: number, color: 'white' | 'black', playerId: string) => {
     await GameSession.updateOne(
         { gameId },
         { 
             $push: { 
                 moves: { 
                     moveNumber, 
-                    move, 
-                    fen,  // Include FEN in the move object
-                    evaluation: 0,
-                    bestmove: '',
-                    mate: null,
-                    continuation: '',
+                    move,
                     color,
-                    playerId
+                    playerId 
                 } 
             } 
         }
@@ -163,145 +141,6 @@
     const minElo = user.elo - eloRange;
     const maxElo = user.elo + eloRange;
 
-<<<<<<< HEAD
-    // Try to find a match where the user's color preference can be satisfied
-    let match;
-
-    // First, look for ANY waiting game that matches the criteria regardless of color preference
-    // This ensures players get matched faster
-    match = await GameSession.findOne({
-        status: 'waiting',
-        playMode,
-        timeLimit: timeLimit * 60 * 1000,
-        $or: [
-            { whitePlayerId: null, blackPlayerId: { $ne: userId } },
-            { whitePlayerId: { $ne: userId }, blackPlayerId: null }
-        ]
-    });
-
-    // If a match is found, assign the player to the appropriate position
-    if (match) {
-        // If white position is open and either player wants random or white
-        if (!match.whitePlayerId && (colorChoice === 'random' || colorChoice === 'white')) {
-            await GameSession.updateOne(
-                { gameId: match.gameId },
-                {
-                    $set: {
-                        whitePlayerId: userId,
-                        whitePlayerElo: user.elo,
-                        status: 'active'
-                    }
-                }
-            );
-            return match.gameId;
-        }
-        // If black position is open and either player wants random or black
-        else if (!match.blackPlayerId && (colorChoice === 'random' || colorChoice === 'black')) {
-            await GameSession.updateOne(
-                { gameId: match.gameId },
-                {
-                    $set: {
-                        blackPlayerId: userId,
-                        blackPlayerElo: user.elo,
-                        status: 'active'
-                    }
-                }
-            );
-            return match.gameId;
-        }
-    }
-
-    // If no match found or color preference couldn't be satisfied, try to find a match
-    // that specifically matches the player's color preference
-    if (colorChoice === 'white') {
-        match = await GameSession.findOne({
-            status: 'waiting',
-            playMode,
-            timeLimit: timeLimit * 60 * 1000,
-            whitePlayerId: null,
-            blackPlayerId: { $ne: userId },
-            'blackPlayerElo': { $gte: minElo, $lte: maxElo }
-        });
-        if (match) {
-            await GameSession.updateOne(
-                { gameId: match.gameId },
-                {
-                    $set: {
-                        whitePlayerId: userId,
-                        whitePlayerElo: user.elo,
-                        status: 'active'
-                    }
-                }
-            );
-            return match.gameId;
-        }
-    } else if (colorChoice === 'black') {
-        match = await GameSession.findOne({
-            status: 'waiting',
-            playMode,
-            timeLimit: timeLimit * 60 * 1000,
-            whitePlayerId: { $ne: userId },
-            blackPlayerId: null,
-            'whitePlayerElo': { $gte: minElo, $lte: maxElo }
-        });
-        if (match) {
-            await GameSession.updateOne(
-                { gameId: match.gameId },
-                {
-                    $set: {
-                        blackPlayerId: userId,
-                        blackPlayerElo: user.elo,
-                        status: 'active'
-                    }
-                }
-            );
-            return match.gameId;
-        }
-    } else {
-        match = await GameSession.findOne({
-            status: 'waiting',
-            playMode,
-            timeLimit: timeLimit * 60 * 1000,
-            $or: [
-                {
-                    whitePlayerId: null,
-                    blackPlayerId: { $ne: userId },
-                    'blackPlayerElo': { $gte: minElo, $lte: maxElo }
-                },
-                {
-                    whitePlayerId: { $ne: userId },
-                    blackPlayerId: null,
-                    'whitePlayerElo': { $gte: minElo, $lte: maxElo }
-                }
-            ]
-        });
-        if (match) {
-            if (!match.whitePlayerId) {
-                await GameSession.updateOne(
-                    { gameId: match.gameId },
-                    {
-                        $set: {
-                            whitePlayerId: userId,
-                            whitePlayerElo: user.elo,
-                            status: 'active'
-                        }
-                    }
-                );
-            } else {
-                await GameSession.updateOne(
-                    { gameId: match.gameId },
-                    {
-                        $set: {
-                            blackPlayerId: userId,
-                            blackPlayerElo: user.elo,
-                            status: 'active'
-                        }
-                    }
-                );
-            }
-            return match.gameId;
-        }
-=======
     const queuedPlayer: QueuedPlayer = {
         userId,
         socketId,
@@ -317,7 +156,6 @@
         matchmakingQueue[existingIndex] = queuedPlayer;
     } else {
         matchmakingQueue.push(queuedPlayer);
->>>>>>> 8a06aa86
     }
 
     // Try to find a match
@@ -535,7 +373,6 @@
             io.to(gameId).emit('gameOver', result);
             delete gameSessions[gameId];
         }
-<<<<<<< HEAD
     }
     catch (error) {
         socket.emit('error', { message: 'Invalid move' });
@@ -624,8 +461,6 @@
         }
         
         return null;
-=======
->>>>>>> 8a06aa86
     }
 };
 
@@ -642,7 +477,6 @@
             return;
         }
 
-<<<<<<< HEAD
         console.log(`Starting comprehensive analysis for game ${gameId}`);
 
         // Analyze each move with higher depth
@@ -742,8 +576,6 @@
     }
 };
 
-=======
->>>>>>> 8a06aa86
 // export const joinGame = (socket: Socket, io: SocketIOServer, playerElo: number) => {
 //     // First check if this player is already in the waiting list
 //     const existingPlayerIndex = waitingPlayers.findIndex(player => player.socket.id === socket.id);
@@ -820,7 +652,145 @@
     }
 }
 
-<<<<<<< HEAD
+const pendingChallenges: Map<string, { 
+    challengerId: string, 
+    opponentId: string, 
+    playMode: PlayMode, 
+    colorPreference: 'white' | 'black' | 'random',
+    timer: NodeJS.Timeout,
+    challengerSocket: Socket,
+    opponentSocket: Socket
+}> = new Map();
+
+export const challengeUser = async (
+    prisma: PrismaClient,
+    io: SocketIOServer,
+    challengerSocket: CustomSocket,
+    opponentId: string,
+    playMode: PlayMode,
+    colorPreference: 'white' | 'black' | 'random'
+): Promise<{ success: boolean; message: string }> => {
+
+    if (!challengerSocket.data.userId) {
+        return { success: false, message: 'Challenger not identified' };
+    }
+
+    if (!opponentId) {
+        return { success: false, message: 'Opponent not identified' };
+    }
+
+    // Check if both users exist
+    const [challenger, opponent] = await Promise.all([
+        prisma.users.findUnique({ where: { id: challengerSocket.data.userId } }),
+        prisma.users.findUnique({ where: { id: opponentId } })
+    ]);
+
+    if (!challenger || !opponent) {
+        return { success: false, message: 'One or both users not found' };
+    }
+
+    // Check if there's already a pending challenge
+    if (pendingChallenges.has(opponentId)) {
+        return { success: false, message: 'User already has a pending challenge' };
+    }
+
+    // Find opponent's socket
+    const opponentSocket = Array.from(io.sockets.sockets.values())
+        .find(socket => socket.data.userId === opponentId);
+
+    if (!opponentSocket) {
+        return { success: false, message: 'Opponent is not online' };
+    }
+
+    // Create a new challenge
+    const timer = setTimeout(() => {
+        const challenge = pendingChallenges.get(opponentId);
+        if (challenge) {
+            challenge.challengerSocket.emit('challengeExpired', {
+                opponentId,
+                message: 'Challenge expired'
+            });
+            pendingChallenges.delete(opponentId);
+        }
+    }, 30000); // 30 seconds timeout
+
+    pendingChallenges.set(opponentId, {
+        challengerId: challengerSocket.data.userId,
+        opponentId,
+        playMode,
+        colorPreference,
+        timer,
+        challengerSocket,
+        opponentSocket
+    });
+
+    opponentSocket.emit('gameChallenge', {
+        challengerId: challengerSocket.data.userId,
+        challengerName: challenger.username,
+        playMode,
+        colorPreference
+    });
+
+    return { success: true, message: 'Challenge sent successfully' };
+};
+
+export const respondToChallenge = async (
+    prisma: PrismaClient,
+    io: SocketIOServer,
+    opponentSocket: CustomSocket,
+    accept: boolean
+): Promise<{ success: boolean; message: string; gameId?: string }> => {
+    const challenge = Array.from(pendingChallenges.values())
+        .find(c => c.opponentSocket.id === opponentSocket.id);
+    
+    if (!challenge) {
+        return { success: false, message: 'No pending challenge found' };
+    }
+
+    clearTimeout(challenge.timer);
+    pendingChallenges.delete(challenge.opponentId);
+
+    // Notify challenger of the response
+    challenge.challengerSocket.emit('challengeResponse', {
+        opponentId: challenge.opponentId,
+        accepted: accept
+    });
+
+    if (!accept) {
+        return { success: false, message: 'Challenge declined' };
+    }
+
+    // Create a new game session
+    try {
+        const gameId = await createGame(
+            prisma,
+            challenge.challengerId,
+            challenge.playMode,
+            challenge.colorPreference,
+            challenge.opponentId
+        );
+
+        // Notify both players that the game is starting
+        io.to([challenge.challengerSocket.id, challenge.opponentSocket.id]).emit('gameStarting', {
+            gameId,
+            playMode: challenge.playMode,
+            colorPreference: challenge.colorPreference
+        });
+
+        return { 
+            success: true, 
+            message: 'Challenge accepted', 
+            gameId 
+        };
+    } catch (error) {
+        return { 
+            success: false, 
+            message: 'Failed to create game session' 
+        };
+    }
+};
+
+
 /**
  * Retrieve game history for a specific user without loading moves
  */
@@ -970,142 +940,5 @@
         if (err instanceof ValidationError) throw err;
         console.error(`Error retrieving moves for game ${gameId}:`, err);
         throw new Error('Failed to retrieve game moves. Please try again later.');
-=======
-const pendingChallenges: Map<string, { 
-    challengerId: string, 
-    opponentId: string, 
-    playMode: PlayMode, 
-    colorPreference: 'white' | 'black' | 'random',
-    timer: NodeJS.Timeout,
-    challengerSocket: Socket,
-    opponentSocket: Socket
-}> = new Map();
-
-export const challengeUser = async (
-    prisma: PrismaClient,
-    io: SocketIOServer,
-    challengerSocket: CustomSocket,
-    opponentId: string,
-    playMode: PlayMode,
-    colorPreference: 'white' | 'black' | 'random'
-): Promise<{ success: boolean; message: string }> => {
-
-    if (!challengerSocket.data.userId) {
-        return { success: false, message: 'Challenger not identified' };
-    }
-
-    if (!opponentId) {
-        return { success: false, message: 'Opponent not identified' };
-    }
-
-    // Check if both users exist
-    const [challenger, opponent] = await Promise.all([
-        prisma.users.findUnique({ where: { id: challengerSocket.data.userId } }),
-        prisma.users.findUnique({ where: { id: opponentId } })
-    ]);
-
-    if (!challenger || !opponent) {
-        return { success: false, message: 'One or both users not found' };
-    }
-
-    // Check if there's already a pending challenge
-    if (pendingChallenges.has(opponentId)) {
-        return { success: false, message: 'User already has a pending challenge' };
-    }
-
-    // Find opponent's socket
-    const opponentSocket = Array.from(io.sockets.sockets.values())
-        .find(socket => socket.data.userId === opponentId);
-
-    if (!opponentSocket) {
-        return { success: false, message: 'Opponent is not online' };
-    }
-
-    // Create a new challenge
-    const timer = setTimeout(() => {
-        const challenge = pendingChallenges.get(opponentId);
-        if (challenge) {
-            challenge.challengerSocket.emit('challengeExpired', {
-                opponentId,
-                message: 'Challenge expired'
-            });
-            pendingChallenges.delete(opponentId);
-        }
-    }, 30000); // 30 seconds timeout
-
-    pendingChallenges.set(opponentId, {
-        challengerId: challengerSocket.data.userId,
-        opponentId,
-        playMode,
-        colorPreference,
-        timer,
-        challengerSocket,
-        opponentSocket
-    });
-
-    opponentSocket.emit('gameChallenge', {
-        challengerId: challengerSocket.data.userId,
-        challengerName: challenger.username,
-        playMode,
-        colorPreference
-    });
-
-    return { success: true, message: 'Challenge sent successfully' };
-};
-
-export const respondToChallenge = async (
-    prisma: PrismaClient,
-    io: SocketIOServer,
-    opponentSocket: CustomSocket,
-    accept: boolean
-): Promise<{ success: boolean; message: string; gameId?: string }> => {
-    const challenge = Array.from(pendingChallenges.values())
-        .find(c => c.opponentSocket.id === opponentSocket.id);
-    
-    if (!challenge) {
-        return { success: false, message: 'No pending challenge found' };
-    }
-
-    clearTimeout(challenge.timer);
-    pendingChallenges.delete(challenge.opponentId);
-
-    // Notify challenger of the response
-    challenge.challengerSocket.emit('challengeResponse', {
-        opponentId: challenge.opponentId,
-        accepted: accept
-    });
-
-    if (!accept) {
-        return { success: false, message: 'Challenge declined' };
-    }
-
-    // Create a new game session
-    try {
-        const gameId = await createGame(
-            prisma,
-            challenge.challengerId,
-            challenge.playMode,
-            challenge.colorPreference,
-            challenge.opponentId
-        );
-
-        // Notify both players that the game is starting
-        io.to([challenge.challengerSocket.id, challenge.opponentSocket.id]).emit('gameStarting', {
-            gameId,
-            playMode: challenge.playMode,
-            colorPreference: challenge.colorPreference
-        });
-
-        return { 
-            success: true, 
-            message: 'Challenge accepted', 
-            gameId 
-        };
-    } catch (error) {
-        return { 
-            success: false, 
-            message: 'Failed to create game session' 
-        };
->>>>>>> 8a06aa86
     }
 };