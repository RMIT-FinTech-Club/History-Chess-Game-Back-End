import { Socket, Server as SocketIOServer } from 'socket.io';
import { Chess, Move } from 'chess.js';
import { PrismaClient } from '@prisma/client';
import { v4 as uuidv4 } from 'uuid';
import { GameSession, IGameSession, IMove } from '../models/GameSession';
import { PlayMode, GameResult, GameStatus } from '../types/enum';
import validator from 'validator';
import { stockfishService } from './stockfish.service';
import { User } from '../models';
import { GameHistoryItem, InMemoryGameSession, QueuedPlayer, WaitingPlayer } from '../types/game.types';
import { CustomSocket } from '../types/socket.types';
import { gameSessions } from './socket.service';

export const createGame = async (
    prisma: PrismaClient,
    userId: string,
    playMode: PlayMode,
    colorPreference: 'white' | 'black' | 'random' = 'random',
    opponentId?: string
): Promise<string> => {
    const user = await prisma.users.findUnique({ where: { id: userId } });
    if (!user) {
        throw new Error(`User with ID ${userId} not found`);
    }
    // User chosen mode
    const timeLimit = playMode === PlayMode.bullet ? 1 : playMode === PlayMode.blitz ? 3 : 10;
    // User choosen Black or White side
    const whitePlayerId = colorPreference === 'white' || (colorPreference === 'random' && Math.random() > 0.5) ? userId : opponentId;
    const blackPlayerId = whitePlayerId === userId ? opponentId : userId;

    // Create a new game in NeonDB
    const game = await prisma.games.create({
        data: {
            id: uuidv4(),
            userId: userId
        }
    })

    // Create GameSession in MongoDB
    await GameSession.create({
        gameId: game.id,
        whitePlayerId: whitePlayerId || null,
        blackPlayerId: blackPlayerId || null,
        startTime: new Date(),
        endTime: null,
        result: '*',
        status: opponentId ? 'pending' : 'waiting', // Pending if opponent player is ready, waiting if no opponent player and wait for other to join
        playMode: playMode,
        timeLimit: timeLimit * 60 * 1000,
        moves: [],
        challengedOpponentId: opponentId || null
    });

    return game.id;
}

<<<<<<< HEAD
// Update move from player
export const saveMove = async (gameId: string, move: string, moveNumber: number, color: 'white' | 'black', playerId: string, moveDuration: number) => {
    await GameSession.updateOne(
        { gameId },
        { 
            $push: { 
                moves: { 
                    moveNumber, 
                    move,
                    color,
                    playerId,
                    timestamp: new Date(),
                    duration: moveDuration / 1000
                } 
            } 
=======

export const saveMove = async (
    gameId: string,
    move: string,
    moveNumber: number,
    playerColor: 'w' | 'b',
    fen: string,
    playerId: string
): Promise<IMove | null> => {
    try {
        //console.log(`Starting analysis for move ${moveNumber}: ${move}`);
        //console.log(gameId, move, moveNumber, playerColor, fen, playerId);
        // First save basic move data with required fields
        await GameSession.updateOne(
            { gameId },
            {
                $push: {
                    moves: {
                        moveNumber: moveNumber,
                        move: move,
                        fen: fen,
                        evaluation: 0,
                        bestmove: '',
                        mate: null,
                        continuation: '',
                        playerColor: playerColor,
                        playerId,
                        initialEvalCP: 0, // Placeholder
                        moveEvalCP: 0, // Placeholder
                        initialExpectedPoints: 0, // Placeholder
                        moveExpectedPoints: 0, // Placeholder
                        bestMoveExpectedPoints: 0, // Placeholder
                        expectedPointsLost: 0, // Placeholder
                        classification: 'Analyzing...',
                        error: undefined
                    }
                }
            }
        );

        //console.log(`Move ${moveNumber} saved to database, starting Stockfish analysis...`);

        // Get analysis from Stockfish
        // const session = gameSessions[gameId];
        //console.log(gameSessions);
        const session = gameSessions.get(gameId);
        if (!session || !session.chess) {
            // console.error(`[saveMove] Game session or chess.js instance not found for gameId: ${gameId}`);
            throw new Error('Game session not found for analysis.');
>>>>>>> 66b39c3d
        }

        const fullHistory: Move[] = session.chess.history({ verbose: true });
        const currentMoveDetails: Move | undefined = fullHistory[moveNumber - 1];
        if (!currentMoveDetails) {
            console.error(`[saveMove] Critical Error: Could not find chess.js Move object at expected index ${moveNumber - 1} for move "${move}" (move #${moveNumber}). Full history length: ${fullHistory.length}.`);
            throw new Error(`Could not locate chess.js Move object for move "${move}" (move #${moveNumber}). Analysis aborted.`);
        }

        const tempChessBeforeMove = new Chess();
        for (let i = 0; i < moveNumber - 1; i++) { // Apply all moves *before* the current one
            const historicalMove = fullHistory[i];
            if (historicalMove) {
                tempChessBeforeMove.move(historicalMove);
            } else {
                throw new Error(`Corrupted game history detected for game ${gameId} at move index ${i}. Analysis aborted.`);
            }
        }
        const fenBeforeMove = tempChessBeforeMove.fen();


        const analysis: IMove = await stockfishService.analyzeAndClassifyMove(
            fenBeforeMove,
            currentMoveDetails, // This is now correctly the `Move` object
            moveNumber
        );
        // console.log(`Stockfish analysis result:`, analysis);

        // Update the move with analysis
        const updateResult = await GameSession.updateOne(
            { gameId, 'moves.moveNumber': moveNumber },
            {
                $set: {
                    'moves.$.move': analysis.move,
                    'moves.$.fen': analysis.fen,
                    'moves.$.evaluation': analysis.evaluation,
                    'moves.$.bestmove': analysis.bestmove,
                    'moves.$.mate': analysis.mate,
                    'moves.$.continuation': analysis.continuation,
                    'moves.$.playerColor': analysis.playerColor,
                    'moves.$.initialEvalCP': analysis.initialEvalCP,
                    'moves.$.moveEvalCP': analysis.moveEvalCP,
                    'moves.$.initialExpectedPoints': analysis.initialExpectedPoints,
                    'moves.$.moveExpectedPoints': analysis.moveExpectedPoints,
                    'moves.$.bestMoveExpectedPoints': analysis.bestMoveExpectedPoints,
                    'moves.$.expectedPointsLost': analysis.expectedPointsLost,
                    'moves.$.classification': analysis.classification,
                    'moves.$.error': analysis.error || null,
                }
            }
        );

        // console.log(`Move ${moveNumber} analysis update result:`, updateResult);

        if (updateResult.modifiedCount === 0) {
            console.warn(`No move was updated for gameId: ${gameId}, moveNumber: ${moveNumber}`);
        }

        return analysis;

    } catch (error) {
        console.error(`Analysis failed for move ${moveNumber}:`, error);

        // Update move with error indicator
        try {
            await GameSession.updateOne(
                { gameId, 'moves.moveNumber': moveNumber },
                {
                    $set: {
                        'moves.$.evaluation': 0,
                        'moves.$.bestmove': 'analysis_failed',
                        'moves.$.mate': null,
                        'moves.$.continuation': 'Error: Analysis failed'
                    }
                }
            );
        } catch (updateError) {
            console.error('Failed to update move with error status:', updateError);
        }

        return null;
    }
};



// Update game ressult
export const saveGameResult = async (gameId: string, resultString: string) => {
    let result: GameResult = GameResult.inProgress;
    let winner: string | null = null;

    // Parse the result string to determine the game result and winner
    if (resultString.includes('White wins')) {
        result = GameResult.whiteWins;
        const game = await GameSession.findOne({ gameId });
        winner = game?.whitePlayerId || null;
    } else if (resultString.includes('Black wins')) {
        result = GameResult.blackWins;
        const game = await GameSession.findOne({ gameId });
        winner = game?.blackPlayerId || null;
    } else if (resultString.includes('Draw')) {
        result = GameResult.draw;
        winner = null;
    }

    // console.log(`Saving game result for ${gameId}: ${resultString} (${result}). Winner: ${winner || 'Draw'}`);

    // Update game result in MongoDB database
    await GameSession.updateOne(
        { gameId },
        {
            $set: {
                endTime: new Date(),
                result,
                winner,
                status: GameStatus.finished
            }
        }
    );
}

export const calculateGameAccuracy = async (gameId: string): Promise<void> => {
    const gameSession = await GameSession.findOne({ gameId: gameId });

    if (!gameSession || !gameSession.moves) {
        throw new Error('Game not found or has no moves');
    }

    // Then filter the moves array into white and black moves
    const whiteMoves = gameSession.moves.filter(move => move.playerColor === 'w');
    console.log(`White moves for game ${gameId}:`, whiteMoves);
    const blackMoves = gameSession.moves.filter(move => move.playerColor === 'b');

    const whiteAccuracy = await stockfishService.calculateGameAccuracy(whiteMoves);
    console.log(`White accuracy for game ${gameId}:`, whiteAccuracy);
    if (!whiteAccuracy) {
        throw new Error('Failed to calculate white accuracy');
    }

    const blackAccuracy = await stockfishService.calculateGameAccuracy(blackMoves);
    if (!blackAccuracy) {
        throw new Error('Failed to calculate black accuracy');
    }
    await GameSession.updateOne(
        { gameId },
        {
            $set: {
                whiteAccuracyPoint: whiteAccuracy,
                blackAccuracyPoint: blackAccuracy,
            }
        }
    );

}

// In-memory matchmaking queue
const matchmakingQueue: QueuedPlayer[] = [];

// Find Match function
export const findMatch = async (
    prisma: PrismaClient,
    userId: string,
    playMode: PlayMode,
    colorChoice: 'white' | 'black' | 'random',
    socketId: string
) => {
    // First verify that the user exists
    const user = await prisma.users.findUnique({
        where: { id: userId }
    });

    if (!user) {
        throw new Error(`User with ID ${userId} not found`);
    }

    const eloRange = 1000;
    const minElo = user.elo - eloRange;
    const maxElo = user.elo + eloRange;

    const queuedPlayer: QueuedPlayer = {
        userId,
        socketId,
        playMode,
        colorChoice,
        elo: user.elo,
        timestamp: Date.now()
    };

    // Check if player is already in queue
    const existingIndex = matchmakingQueue.findIndex(p => p.userId === userId);
    if (existingIndex !== -1) {
        matchmakingQueue[existingIndex] = queuedPlayer;
    } else {
        matchmakingQueue.push(queuedPlayer);
    }

    // Try to find a match
    const matchIndex = matchmakingQueue.findIndex((player, index) => {
        if (player.userId === userId) return false; // Don't match with self

        // Check play mode
        if (player.playMode !== playMode) return false;

        // Check ELO range
        if (player.elo < minElo || player.elo > maxElo) return false;

        // Check color compatibility
        if (colorChoice === 'white' && player.colorChoice === 'white') return false;
        if (colorChoice === 'black' && player.colorChoice === 'black') return false;

        return true;
    });

    if (matchIndex !== -1) {
        const matchedPlayer = matchmakingQueue[matchIndex];
        // Remove both players from queue
        matchmakingQueue.splice(matchIndex, 1);
        const currentPlayerIndex = matchmakingQueue.findIndex(p => p.userId === userId);
        if (currentPlayerIndex !== -1) {
            matchmakingQueue.splice(currentPlayerIndex, 1);
        }

        // Create game session for matched players
        const game = await prisma.games.create({
            data: {
                id: uuidv4(),
                userId: userId,
                status: 'active'
            }
        });

        // Determine player colors
        let whitePlayerId: string;
        let blackPlayerId: string;
        let whitePlayerElo: number;
        let blackPlayerElo: number;

        if (colorChoice === 'white' || (colorChoice === 'random' && matchedPlayer.colorChoice !== 'white')) {
            whitePlayerId = userId;
            blackPlayerId = matchedPlayer.userId;
            whitePlayerElo = user.elo;
            blackPlayerElo = matchedPlayer.elo;
        } else {
            whitePlayerId = matchedPlayer.userId;
            blackPlayerId = userId;
            whitePlayerElo = matchedPlayer.elo;
            blackPlayerElo = user.elo;
        }

        // Create game session
        await GameSession.create({
            gameId: game.id,
            whitePlayerId,
            blackPlayerId,
            whitePlayerElo,
            blackPlayerElo,
            startTime: new Date(),
            endTime: null,
            result: GameResult.inProgress,
            status: GameStatus.active,
            playMode,
            timeLimit: (playMode === PlayMode.bullet ? 1 : playMode === PlayMode.blitz ? 3 : 10) * 60 * 1000,
            moves: []
        });

        return {
            gameId: game.id,
            matchedPlayer: {
                userId: matchedPlayer.userId,
                socketId: matchedPlayer.socketId
            }
        };
    }

    // No match found, player remains in queue
    return null;
}

// Remove player from matchmaking queue
export const removeFromMatchmaking = (userId: string) => {
    const index = matchmakingQueue.findIndex(p => p.userId === userId);
    if (index !== -1) {
        matchmakingQueue.splice(index, 1);
    }
}

export const updateElo = async (prisma: PrismaClient, gameId: string, winnerId: string | null) => {
    const game: IGameSession | null = await GameSession.findOne({ gameId: gameId })

    if (!game || !game.whitePlayerId || !game.blackPlayerId) return;

    const [whiteUser, blackUser] = await Promise.all([
        prisma.users.findUnique({ where: { id: game.whitePlayerId } }),
        prisma.users.findUnique({ where: { id: game.blackPlayerId } }),
    ])

    if (whiteUser && blackUser) {
        const Ra = whiteUser.elo;
        const Rb = blackUser.elo;
        const Ea = 1 / (1 + Math.pow(10, (Rb - Ra) / 400));
        const Eb = 1 / (1 + Math.pow(10, (Ra - Rb) / 400));
        const K = 32;

        let whiteScore, blackScore;
        if (winnerId === whiteUser.id) {
            whiteScore = 1;
            blackScore = 0;
        } else if (winnerId === blackUser.id) {
            whiteScore = 0;
            blackScore = 1;
        } else {
            whiteScore = blackScore = 0.5; // Draw or disconnect
        }

        const newWhiteElo = Math.round(Ra + K * (whiteScore - Ea));
        const newBlackElo = Math.round(Rb + K * (blackScore - Eb));

        await prisma.$transaction([
            prisma.users.update({ where: { id: whiteUser.id }, data: { elo: newWhiteElo } }),
            prisma.users.update({ where: { id: blackUser.id }, data: { elo: newBlackElo } })
        ]);

        return { whiteElo: newWhiteElo, blackElo: newBlackElo };
    } else {
        return;
    }
}


const waitingPlayers: WaitingPlayer[] = [];

const generateGameId = (): string => {
    return Math.random().toString(36).substring(2, 15);
}

export const createNewGameSession = (socket1: Socket, socket2: Socket): InMemoryGameSession => {
    const gameId = generateGameId();
    const chess = new Chess();
    const newGame: InMemoryGameSession = {
        gameId: gameId,
        players: [],
        playerSockets: [socket1, socket2],
        chess: chess,
        status: GameStatus.waiting,
        whiteTimeLeft: 0,
        blackTimeLeft: 0,
        gameState: chess.fen(),
    };
    // gameSessions[gameId] = newGame;
    gameSessions.set(gameId, newGame);
    //console.log(gameSessions)
    return newGame;
}


// export const joinGame = (socket: Socket, io: SocketIOServer, playerElo: number) => {
//     // First check if this player is already in the waiting list
//     const existingPlayerIndex = waitingPlayers.findIndex(player => player.socket.id === socket.id);
//     if (existingPlayerIndex !== -1) {
//         io.to(socket.id).emit('alreadyWaiting');
//         console.log("Player already in waiting list", socket.id);
//         return;
//     }

//     // Add the new player to waiting list
//     waitingPlayers.push({ socket, elo: playerElo });
//     io.to(socket.id).emit('waitingForOpponent');
//     console.log("Player added to waiting list", socket.id);

//     // Immediately try to find a match
//     checkWaitingPlayersForMatches(io);
// }

// export const checkWaitingPlayersForMatches = (io: SocketIOServer) => {
//     if (waitingPlayers.length < 2) return;

//     for (let i = 0; i < waitingPlayers.length; i++) {
//         const player = waitingPlayers[i];

//         for (let j = i + 1; j < waitingPlayers.length; j++) {
//             const opponent = waitingPlayers[j];

//             if (Math.abs(player.elo - opponent.elo) <= 1000) {

//                 // Remove both players from waiting list 
//                 waitingPlayers.splice(j, 1);
//                 waitingPlayers.splice(i, 1);

//                 const gameSession = createNewGameSession(player.socket, opponent.socket);
//                 const gameId = gameSession.gameId;

//                 player.socket.join(gameId);
//                 opponent.socket.join(gameId);

//                 io.to(gameId).emit('gameStart', { gameId: gameId, initialGameState: gameSessions[gameId].gameState });
//                 io.to(player.socket.id).emit('gameJoined', { gameId: gameId, playerColor: 'white' });
//                 io.to(opponent.socket.id).emit('gameJoined', { gameId: gameId, playerColor: 'black' });
//                 console.log("Successfully matched players", player.socket.id, "and", opponent.socket.id);

//                 i--;
//                 break;
//             }
//         }
//     }
// }

export const handleDisconnect = (socket: Socket, reason: string): void => {
    const index = waitingPlayers.findIndex(player => player.socket.id === socket.id);
    if (index > -1) {
        waitingPlayers.splice(index, 1);
        //console.log(`Player removed from waiting list. Reason: ${reason}`);
    }

    for (const gameId in gameSessions) {
        const session = gameSessions.get(gameId);
        //console.log(session);
        if (!session) continue;
        const playerIndex = session.playerSockets.findIndex(s => s.id === socket.id);

        if (playerIndex > -1) {
            const otherPlayerIndex = playerIndex === 0 ? 1 : 0;
            if (session.playerSockets[otherPlayerIndex]) {
                session.playerSockets[otherPlayerIndex].emit('opponentDisconnected', { gameId });
            }

            // Remove the game session
            // delete gameSessions[gameId];
            gameSessions.delete(gameId);
            //console.log(`Game session ${gameId} ended due to player disconnect`);
            break;
        }
    }
}

const pendingChallenges: Map<string, {
    challengerId: string,
    opponentId: string,
    playMode: PlayMode,
    colorPreference: 'white' | 'black' | 'random',
    timer: NodeJS.Timeout,
    challengerSocket: Socket,
    opponentSocket: Socket
}> = new Map();

export const challengeUser = async (
    prisma: PrismaClient,
    io: SocketIOServer,
    challengerSocket: CustomSocket,
    opponentId: string,
    playMode: PlayMode,
    colorPreference: 'white' | 'black' | 'random'
): Promise<{ success: boolean; message: string }> => {

    if (!challengerSocket.data.userId) {
        return { success: false, message: 'Challenger not identified' };
    }

    if (!opponentId) {
        return { success: false, message: 'Opponent not identified' };
    }

    // Check if both users exist
    const [challenger, opponent] = await Promise.all([
        prisma.users.findUnique({ where: { id: challengerSocket.data.userId } }),
        prisma.users.findUnique({ where: { id: opponentId } })
    ]);

    if (!challenger || !opponent) {
        return { success: false, message: 'One or both users not found' };
    }

    // Check if there's already a pending challenge
    if (pendingChallenges.has(opponentId)) {
        return { success: false, message: 'User already has a pending challenge' };
    }

    // Find opponent's socket
    const opponentSocket = Array.from(io.sockets.sockets.values())
        .find(socket => socket.data.userId === opponentId);

    if (!opponentSocket) {
        return { success: false, message: 'Opponent is not online' };
    }

    // Create a new challenge
    const timer = setTimeout(() => {
        const challenge = pendingChallenges.get(opponentId);
        if (challenge) {
            challenge.challengerSocket.emit('challengeExpired', {
                opponentId,
                message: 'Challenge expired'
            });
            pendingChallenges.delete(opponentId);
        }
    }, 30000); // 30 seconds timeout

    pendingChallenges.set(opponentId, {
        challengerId: challengerSocket.data.userId,
        opponentId,
        playMode,
        colorPreference,
        timer,
        challengerSocket,
        opponentSocket
    });

    opponentSocket.emit('gameChallenge', {
        challengerId: challengerSocket.data.userId,
        challengerName: challenger.username,
        playMode,
        colorPreference
    });

    return { success: true, message: 'Challenge sent successfully' };
};

export const respondToChallenge = async (
    prisma: PrismaClient,
    io: SocketIOServer,
    opponentSocket: CustomSocket,
    accept: boolean
): Promise<{ success: boolean; message: string; gameId?: string }> => {
    const challenge = Array.from(pendingChallenges.values())
        .find(c => c.opponentSocket.id === opponentSocket.id);

    if (!challenge) {
        return { success: false, message: 'No pending challenge found' };
    }

    clearTimeout(challenge.timer);
    pendingChallenges.delete(challenge.opponentId);

    // Notify challenger of the response
    challenge.challengerSocket.emit('challengeResponse', {
        opponentId: challenge.opponentId,
        accepted: accept
    });

    if (!accept) {
        return { success: false, message: 'Challenge declined' };
    }

    // Create a new game session
    try {
        const gameId = await createGame(
            prisma,
            challenge.challengerId,
            challenge.playMode,
            challenge.colorPreference,
            challenge.opponentId
        );

        // Notify both players that the game is starting
        io.to([challenge.challengerSocket.id, challenge.opponentSocket.id]).emit('gameStarting', {
            gameId,
            playMode: challenge.playMode,
            colorPreference: challenge.colorPreference
        });

        return {
            success: true,
            message: 'Challenge accepted',
            gameId
        };
    } catch (error) {
        return {
            success: false,
            message: 'Failed to create game session'
        };
    }
};

export const getGameMoves = async (gameId: string) => {
    try {
        const gameSession = await GameSession.findOne({ gameId });
        if (!gameSession) {
            return [];
        }
        return gameSession.moves || [];
    } catch (error) {
        console.error('Error getting game moves:', error);
        return [];
    }
};


/**
 * Retrieve game history for a specific user without loading moves
 */
const prisma = new PrismaClient();

export const getUserNameById = async (userId: string): Promise<string | null> => {
    try {
        const user = await prisma.users.findUnique({
            where: { id: userId },
            select: { username: true },
        });
        return user ? user.username : null;
    } catch (error) {
        console.error(`Error fetching user name for ID ${userId}:`, error);
        return null;
    }
};



export class ValidationError extends Error {
    constructor(message: string) {
        super(message);
        this.name = 'ValidationError';
    }
}


/**
 * Fetch game history.
 */
export async function getGameHistories(
    userId: string,
    limit = 10,
    skip = 0
): Promise<GameHistoryItem[]> {
    // ----- 1) Validate parameters -----
    if (!validator.isUUID(userId, 4)) {
        throw new ValidationError('Invalid userId: must be a valid UUID v4');
    }
    if (!validator.isInt(String(limit), { min: 1, max: 1000 })) {
        throw new ValidationError('Invalid limit: must be an integer between 1 and 1000');
    }
    if (!validator.isInt(String(skip), { min: 0 })) {
        throw new ValidationError('Invalid skip: must be a non‑negative integer');
    }

    try {
        // ----- 2) Fetch data -----
        const sessions = await GameSession.find({
            $or: [{ whitePlayerId: userId }, { blackPlayerId: userId }]
        })
            .select('whitePlayerId blackPlayerId startTime endTime result playMode')
            .sort({ startTime: -1 })
            .skip(skip)
            .limit(limit)
            .lean();

        if (sessions.length === 0) {
            return [];
        }

        // ----- 3) Batch opponent ID → name lookup -----
        const opponentIds = Array.from(new Set(
            sessions
                .map(s => (s.whitePlayerId === userId ? s.blackPlayerId : s.whitePlayerId))
                .filter((id): id is string => Boolean(id))
        ));

        const users = await prisma.users.findMany({
            where: { id: { in: opponentIds } },
            select: { id: true, username: true }
        });
        const nameById = new Map<string, string>(users.map((u: { id: any; username: any; }) => [u.id, u.username]));

        // ----- 4) Map to the slim DTO -----
        return sessions.map(s => {
            const iAmWhite = s.whitePlayerId === userId;
            const oppId = iAmWhite ? s.blackPlayerId : s.whitePlayerId;
            const oppName = oppId ? (nameById.get(oppId) || null) : null;

            // compute total seconds
            const startMs = new Date(s.startTime!).getTime();
            const endMs = new Date(s.endTime!).getTime();
            const totalSec = Math.floor((endMs - startMs) / 1000);

            // derive result from stored session.result
            let result: GameHistoryItem['result'];
            if (s.result === '1/2-1/2') {
                result = 'Draw';
            } else if (
                (iAmWhite && s.result === '1-0') ||
                (!iAmWhite && s.result === '0-1')
            ) {
                result = 'Victory';
            } else {
                result = 'Defeat';
            }

            return {
                opponentName: oppName,
                gameMode: s.playMode,
                totalTime: totalSec,
                result
            };
        });
    } catch (err: any) {
        // Log the full error for debugging
        console.error(`Failed to fetch game history for ${userId}`, err);
        // Convert any non-ValidationError into a generic service error
        if (err instanceof ValidationError) {
            throw err;
        }
        throw new Error('Internal server error while retrieving game history');
    }
}

// Get game analysis data
export const getGameAnalysis = async (gameId: string) => {
    try {
        const gameSession = await GameSession.findOne({ gameId })
        .select('whiteAccuracyPoint blackAccuracyPoint moves')
        .lean();
        if (!gameSession) {
            throw new Error('Game not found');
        }

        if (!gameSession.moves || gameSession.moves.length === 0) {
            throw new Error('No moves found for this game');
        }
        const whiteAccuracy = gameSession.whiteAccuracyPoint;
        const blackAccuracy = gameSession.blackAccuracyPoint;
        const moves = gameSession.moves.map(move => ({
            moveNumber: move.moveNumber,
            move: move.move,
            evaluation: move.evaluation,
            bestmove: move.bestmove.split(' ')[0],
            mate: move.mate,
            continuation: move.continuation,
            playerColor: move.playerColor,
            classification: move.classification,
        }));
        return {
            gameId: gameSession.gameId,
            whiteAccuracy,
            blackAccuracy,
            moves
        };

    } catch (error) {
        console.error('Error retrieving game analysis:', error);
        throw error;
    }
};

/**
 * Retrieve moves for a specific game when user clicks on a game in history
 */
export const retrieveGameMoves = async (gameId: string) => {
    if (!validator.isUUID(gameId, 4)) {
        throw new ValidationError('Invalid gameId: must be a valid UUID v4');
    }

    try {
        const game = await GameSession.findOne({ gameId });
        if (!game) {
            throw new Error(`Game with ID ${gameId} not found`);
        }

        return {
            gameId: game.gameId,
            moves: game.moves,
        };
    } catch (err: any) {
        if (err instanceof ValidationError) throw err;
        console.error(`Error retrieving moves for game ${gameId}:`, err);
        throw new Error('Failed to retrieve game moves. Please try again later.');
    }
};<|MERGE_RESOLUTION|>--- conflicted
+++ resolved
@@ -10,6 +10,7 @@
 import { GameHistoryItem, InMemoryGameSession, QueuedPlayer, WaitingPlayer } from '../types/game.types';
 import { CustomSocket } from '../types/socket.types';
 import { gameSessions } from './socket.service';
+import { timeStamp } from 'console';
 
 export const createGame = async (
     prisma: PrismaClient,
@@ -54,31 +55,15 @@
     return game.id;
 }
 
-<<<<<<< HEAD
-// Update move from player
-export const saveMove = async (gameId: string, move: string, moveNumber: number, color: 'white' | 'black', playerId: string, moveDuration: number) => {
-    await GameSession.updateOne(
-        { gameId },
-        { 
-            $push: { 
-                moves: { 
-                    moveNumber, 
-                    move,
-                    color,
-                    playerId,
-                    timestamp: new Date(),
-                    duration: moveDuration / 1000
-                } 
-            } 
-=======
 
 export const saveMove = async (
     gameId: string,
     move: string,
     moveNumber: number,
-    playerColor: 'w' | 'b',
+    playerColor: 'white' | 'black',
+    playerId: string,
+    moveDuration: number,
     fen: string,
-    playerId: string
 ): Promise<IMove | null> => {
     try {
         //console.log(`Starting analysis for move ${moveNumber}: ${move}`);
@@ -105,7 +90,9 @@
                         bestMoveExpectedPoints: 0, // Placeholder
                         expectedPointsLost: 0, // Placeholder
                         classification: 'Analyzing...',
-                        error: undefined
+                        error: undefined,
+                        timeStamp: new Date(),
+                        duration: moveDuration / 1000
                     }
                 }
             }
@@ -120,7 +107,6 @@
         if (!session || !session.chess) {
             // console.error(`[saveMove] Game session or chess.js instance not found for gameId: ${gameId}`);
             throw new Error('Game session not found for analysis.');
->>>>>>> 66b39c3d
         }
 
         const fullHistory: Move[] = session.chess.history({ verbose: true });
@@ -828,8 +814,8 @@
 export const getGameAnalysis = async (gameId: string) => {
     try {
         const gameSession = await GameSession.findOne({ gameId })
-        .select('whiteAccuracyPoint blackAccuracyPoint moves')
-        .lean();
+            .select('whiteAccuracyPoint blackAccuracyPoint moves')
+            .lean();
         if (!gameSession) {
             throw new Error('Game not found');
         }
