--- conflicted
+++ resolved
@@ -129,30 +129,24 @@
         // Calculate move duration
         const now = Date.now();
         const moveDuration = session.lastMoveTime ? now - session.lastMoveTime : 0;
-        
+
         // Make the move in memory
         session.chess.move(move);
 
         // Save the move to the database with player color and ID
         const moveNumber = session.chess.history().length;
-<<<<<<< HEAD
         const color = isWhiteTurn ? 'white' : 'black';
-        await GameService.saveMove(gameId, move, moveNumber, color, currentPlayerId, moveDuration);
-        session.lastMoveTime = now;
-    
-=======
-        const color = isWhiteTurn ? 'w' : 'b';
         const fen = session.chess.fen();
 
         // Save move with analysis (replaces saveMove)
-        const analysisPromise = saveMove(gameId, move, moveNumber, color, fen, currentPlayerId);
+        const analysisPromise = saveMove(gameId, move, moveNumber, color, currentPlayerId, moveDuration, fen);
         if (!analysisPromise) {
             console.error('Failed to save move analysis');
             socket.emit('error', { message: 'Failed to save move analysis' });
             return;
         }
-
->>>>>>> 66b39c3d
+        session.lastMoveTime = now;
+
         // Broadcast the move to all players
         io.to(gameId).emit('gameState', {
             ...getGameState(session),
@@ -372,11 +366,11 @@
         // If the game not in the system current session then create new game session
         if (!session) {
             console.log("Creating new game session for:", gameId);
-            
+
             // Get move history from database to restore game state
             const moves = await GameService.getGameMoves(gameId);
             const chess = new Chess();
-            
+
             // Replay moves to get current position
             if (moves && moves.length > 0) {
                 try {
@@ -385,7 +379,7 @@
                     console.error("Error replaying moves:", error);
                 }
             }
-            
+
             session = {
                 gameId,
                 players: [gameDoc.whitePlayerId, gameDoc.blackPlayerId], // Set players in correct order
@@ -512,7 +506,7 @@
             }, 30000);
         }
     })
-    
+
     socket.on('leaveGame', async ({ gameId, userId }) => {
         const session = gameSessions.get(gameId);
         if (session && session.players.includes(userId)) {
