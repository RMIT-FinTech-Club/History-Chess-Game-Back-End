<<<<<<< HEAD
// backend/manual-realtime-server.ts (TypeScript with ES Modules)
import Fastify from 'fastify';
import { Server as SocketIOServer, Socket } from 'socket.io';
import * as GameController from "./controllers/game.controller"
import * as GameService from "./services/game.service";
import fastifyCors from '@fastify/cors';

const server = Fastify({
    logger: true // Optional: Enable Fastify logger for debugging
});

server.register(fastifyCors, {
    origin: "http://localhost:3000", // Allow requests from your React frontend origin
    methods: ["GET", "POST", "PUT", "DELETE", "PATCH"],         // Allowed HTTP methods
    credentials: true,
})

let io: SocketIOServer; // Explicitly type 'io' as SocketIOServer

// server.ready(() => {
//     // Create Socket.IO server, passing Fastify's HTTP server
//     io = new SocketIOServer(server.server, {
//         // Socket.IO options can be configured here if needed
//     });

//     io.on('connection', (socket: Socket) => { // Explicitly type 'socket' as Socket
//         server.log.info(`Socket connected: ${socket.id}`);

//         socket.on('messageFromClient', (data: string) => { // Type 'data' as string
//             server.log.info(`Received message from client ${socket.id}: ${data}`);

//             io.emit('messageFromServer', {
//                 senderId: socket.id,
//                 message: `Server received (manual - TypeScript ESM): ${data}`
//             });
//         });
=======
import Fastify, { FastifyInstance } from 'fastify';
import neonPlugin from './plugins/neon';
import mongodbPlugin from './plugins/mongodb';

const fastify: FastifyInstance = Fastify({ logger: true });

fastify.register(mongodbPlugin)
fastify.register(neonPlugin)
>>>>>>> ab2f58df

//         socket.on('disconnect', (reason: string) => { // Type 'reason' as string
//             server.log.info(`Socket disconnected: ${socket.id} due to ${reason}`);
//         });

//         socket.emit('welcomeMessage', 'Welcome to the Chess Game Realtime Server (Manual - TypeScript ESM)!');
//     });
// });

server.ready(() => {
    io = new SocketIOServer(server.server, {
        cors: {
            origin: "http://localhost:3000",
            methods: ["GET", "POST", "PUT", "DELETE"]
        }
    });

    // Set up matching check
    const matchmakingInterval = setInterval(() => {
        if (io) {  
            GameService.checkWaitingPlayersForMatches(io);
        }
    }, 1000);

    io.on('connection', (socket: Socket) => {
        server.log.info(`Socket connected: ${socket.id}`);
    
        socket.on('joinGame', (data: { elo: number }) => {
            server.log.info(`\nPlayer ${socket.id} requesting to join game with data: ${JSON.stringify(data)}`);
            const playerElo = data.elo || 1200; 
            GameController.handleJoinGame(socket, io, playerElo); 
        });
    
        socket.on('disconnect', (reason: string) => {
            server.log.info(`Socket disconnected: ${socket.id} due to ${reason}`);
            GameController.handleDisconnect(socket, reason); 
        });
    
        socket.emit('welcomeMessage', 'Welcome to the Chess Game Realtime Server!');
    });
});

server.get('/', async (request, reply) => {
    return { hello: 'world from Fastify + Manual Socket.IO (TypeScript ESM)!' };
});

// Check connection with MongoDB and Neon check route
fastify.get('/health', async (request, reply) => {
    try {
        // Test MongoDB connection
        await fastify.mongo.db.command({ ping: 2 });

        // Test Neon connection
        await fastify.neon.query('SELECT 1');

        return {
            status: 'ok',
            mongodb: 'connected',
            neon: 'connected'
        };
    } catch (error: any) {
        reply.status(500).send({
            status: 'error',
            message: error.message,
            details: process.env.NODE_ENV === 'development' ? error : undefined // Optionally include full error details in development
        });
    }
});

const start = async () => {
    try {
<<<<<<< HEAD
        await server.listen({ port: 8000 });
        server.log.info(`Server listening on port ${8000}`);
=======
        await fastify.listen({ port: 8080 });
        console.log('Server is running at http://localhost:8080');
>>>>>>> ab2f58df
    } catch (err) {
        server.log.error(err);
        process.exit(1);
    }
};

start();

<|MERGE_RESOLUTION|>--- conflicted
+++ resolved
@@ -1,4 +1,3 @@
-<<<<<<< HEAD
 // backend/manual-realtime-server.ts (TypeScript with ES Modules)
 import Fastify from 'fastify';
 import { Server as SocketIOServer, Socket } from 'socket.io';
@@ -35,16 +34,6 @@
 //                 message: `Server received (manual - TypeScript ESM): ${data}`
 //             });
 //         });
-=======
-import Fastify, { FastifyInstance } from 'fastify';
-import neonPlugin from './plugins/neon';
-import mongodbPlugin from './plugins/mongodb';
-
-const fastify: FastifyInstance = Fastify({ logger: true });
-
-fastify.register(mongodbPlugin)
-fastify.register(neonPlugin)
->>>>>>> ab2f58df
 
 //         socket.on('disconnect', (reason: string) => { // Type 'reason' as string
 //             server.log.info(`Socket disconnected: ${socket.id} due to ${reason}`);
@@ -64,25 +53,25 @@
 
     // Set up matching check
     const matchmakingInterval = setInterval(() => {
-        if (io) {  
+        if (io) {
             GameService.checkWaitingPlayersForMatches(io);
         }
     }, 1000);
 
     io.on('connection', (socket: Socket) => {
         server.log.info(`Socket connected: ${socket.id}`);
-    
+
         socket.on('joinGame', (data: { elo: number }) => {
             server.log.info(`\nPlayer ${socket.id} requesting to join game with data: ${JSON.stringify(data)}`);
-            const playerElo = data.elo || 1200; 
-            GameController.handleJoinGame(socket, io, playerElo); 
+            const playerElo = data.elo || 1200;
+            GameController.handleJoinGame(socket, io, playerElo);
         });
-    
+
         socket.on('disconnect', (reason: string) => {
             server.log.info(`Socket disconnected: ${socket.id} due to ${reason}`);
-            GameController.handleDisconnect(socket, reason); 
+            GameController.handleDisconnect(socket, reason);
         });
-    
+
         socket.emit('welcomeMessage', 'Welcome to the Chess Game Realtime Server!');
     });
 });
@@ -116,13 +105,8 @@
 
 const start = async () => {
     try {
-<<<<<<< HEAD
         await server.listen({ port: 8000 });
         server.log.info(`Server listening on port ${8000}`);
-=======
-        await fastify.listen({ port: 8080 });
-        console.log('Server is running at http://localhost:8080');
->>>>>>> ab2f58df
     } catch (err) {
         server.log.error(err);
         process.exit(1);
