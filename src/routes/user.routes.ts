import { FastifyInstance } from 'fastify';
import { userController } from '../controllers/user.controller';
import { uploadController } from '../controllers/upload.controller';
import {
<<<<<<< HEAD
    createUserSchema,
    getUserSchema,
    updateUserSchema,
    deleteUserSchema,
    getAllUsersSchema,
    updateProfileSchema,
    // Add avatar schemas if you have them
=======
  createUserSchema,
  getUserSchema,
  updateUserSchema,
  deleteUserSchema,
  getAllUsersSchema,
>>>>>>> f69293a8
} from './schemas/userSchema';
import { authMiddleware } from '../middleware/auth';

export default async function userRoutes(fastify: FastifyInstance) {
<<<<<<< HEAD
    // Create a new user
    fastify.post('/users', {
        schema: createUserSchema,
        handler: userController.createUser,
    });

    // Get a user by ID
    fastify.get('/users/:id', {
        schema: getUserSchema,
        handler: userController.getUserById,
    });

    // Get user profile (authenticated)
    fastify.get('/users/profile', {
        // You might want to add a schema here
        handler: userController.getProfile,
    });

    // Get all users
    fastify.get('/users', {
        schema: getAllUsersSchema,
        handler: userController.getAllUsers,
    });

    // Update a user
    // fastify.put('/users/:id', {
    //     schema: updateUserSchema,
    //     handler: userController.updateUser,
    // });

    // Update user profile
    fastify.put('/users/:id', {
        schema: updateProfileSchema,
        handler: userController.updateProfile,
    });

    // Upload avatar
    fastify.post('/users/:id/avatar', {
        // Note: Can't use standard schema validation for file uploads
        handler: uploadController.uploadAvatar,
    });

    // Delete avatar
    fastify.delete('/users/:id/avatar', {
        handler: uploadController.deleteAvatar,
    });

    // Delete a user
    fastify.delete('/users/:id', {
        schema: deleteUserSchema,
        handler: userController.deleteUser,
    });
=======
  // Create a new user
  fastify.post('/users', {
    schema: createUserSchema,
    handler: userController.createUser,
  });

  // Get a user by ID
  fastify.get('/users/:id', {
    schema: getUserSchema,
    handler: userController.getUserById,
  });

  // Get all users
  fastify.get('/users', {
    schema: getAllUsersSchema,
    handler: userController.getAllUsers,
  });

  // Update a user (profile)
  fastify.put('/api/users/profile', {
    preHandler: authMiddleware,
    schema: updateUserSchema,
    handler: userController.updateUser,
  });

  // Get user profile
  fastify.get('/api/users/profile', {
    preHandler: authMiddleware,
    schema: getUserSchema,
    handler: userController.getUserById,
  });

  // Delete a user
  fastify.delete('/users/:id', {
    schema: deleteUserSchema,
    handler: userController.deleteUser,
  });
>>>>>>> f69293a8
}<|MERGE_RESOLUTION|>--- conflicted
+++ resolved
@@ -2,79 +2,17 @@
 import { userController } from '../controllers/user.controller';
 import { uploadController } from '../controllers/upload.controller';
 import {
-<<<<<<< HEAD
-    createUserSchema,
-    getUserSchema,
-    updateUserSchema,
-    deleteUserSchema,
-    getAllUsersSchema,
-    updateProfileSchema,
-    // Add avatar schemas if you have them
-=======
   createUserSchema,
   getUserSchema,
   updateUserSchema,
   deleteUserSchema,
   getAllUsersSchema,
->>>>>>> f69293a8
+  updateProfileSchema,
+  // Add avatar schemas if you have them
 } from './schemas/userSchema';
 import { authMiddleware } from '../middleware/auth';
 
 export default async function userRoutes(fastify: FastifyInstance) {
-<<<<<<< HEAD
-    // Create a new user
-    fastify.post('/users', {
-        schema: createUserSchema,
-        handler: userController.createUser,
-    });
-
-    // Get a user by ID
-    fastify.get('/users/:id', {
-        schema: getUserSchema,
-        handler: userController.getUserById,
-    });
-
-    // Get user profile (authenticated)
-    fastify.get('/users/profile', {
-        // You might want to add a schema here
-        handler: userController.getProfile,
-    });
-
-    // Get all users
-    fastify.get('/users', {
-        schema: getAllUsersSchema,
-        handler: userController.getAllUsers,
-    });
-
-    // Update a user
-    // fastify.put('/users/:id', {
-    //     schema: updateUserSchema,
-    //     handler: userController.updateUser,
-    // });
-
-    // Update user profile
-    fastify.put('/users/:id', {
-        schema: updateProfileSchema,
-        handler: userController.updateProfile,
-    });
-
-    // Upload avatar
-    fastify.post('/users/:id/avatar', {
-        // Note: Can't use standard schema validation for file uploads
-        handler: uploadController.uploadAvatar,
-    });
-
-    // Delete avatar
-    fastify.delete('/users/:id/avatar', {
-        handler: uploadController.deleteAvatar,
-    });
-
-    // Delete a user
-    fastify.delete('/users/:id', {
-        schema: deleteUserSchema,
-        handler: userController.deleteUser,
-    });
-=======
   // Create a new user
   fastify.post('/users', {
     schema: createUserSchema,
@@ -87,17 +25,15 @@
     handler: userController.getUserById,
   });
 
+  // Get user profile (authenticated)
+  fastify.get('/users/profile', {
+    handler: userController.getProfile,
+  });
+
   // Get all users
   fastify.get('/users', {
     schema: getAllUsersSchema,
     handler: userController.getAllUsers,
-  });
-
-  // Update a user (profile)
-  fastify.put('/api/users/profile', {
-    preHandler: authMiddleware,
-    schema: updateUserSchema,
-    handler: userController.updateUser,
   });
 
   // Get user profile
@@ -107,10 +43,32 @@
     handler: userController.getUserById,
   });
 
+  // Update a user
+  fastify.put('/users/:id', {
+    schema: updateProfileSchema,
+    handler: userController.updateProfile,
+  });
+
+  fastify.put('/api/users/profile', {
+    preHandler: authMiddleware,
+    schema: updateUserSchema,
+    handler: userController.updateUser,
+  })
+
   // Delete a user
   fastify.delete('/users/:id', {
     schema: deleteUserSchema,
     handler: userController.deleteUser,
   });
->>>>>>> f69293a8
+
+  // Upload avatar
+  fastify.post('/users/:id/avatar', {
+    // Note: Can't use standard schema validation for file uploads
+    handler: uploadController.uploadAvatar,
+  });
+
+  // Delete avatar
+  fastify.delete('/users/:id/avatar', {
+    handler: uploadController.deleteAvatar,
+  });
 }