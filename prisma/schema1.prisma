--- conflicted
+++ resolved
@@ -12,13 +12,6 @@
   username       String    @unique
   email          String    @unique
   hashedPassword String
-<<<<<<< HEAD
-  walletAddress  String?   @unique
-  elo            Int       @default(1500)
-  createdAt      DateTime  @default(now())
-  updatedAt      DateTime  @updatedAt
-  ownedNFTs      nfts[]
-=======
   walletAddress  String?  @unique
   elo            Int      @default(400)
   createdAt      DateTime @default(now())
@@ -26,7 +19,6 @@
 
   ownedNFTs nfts[]
   games games[]
->>>>>>> 6822314a
 }
 
 model nfts {
