lockfileVersion: '9.0'

settings:
  autoInstallPeers: true
  excludeLinksFromLockfile: false

importers:

  .:
    dependencies:
      '@aws-sdk/client-s3':
        specifier: ^3.826.0
        version: 3.828.0
      '@fastify/cors':
        specifier: ^11.0.0
        version: 11.0.0
      '@fastify/jwt':
        specifier: ^9.1.0
        version: 9.1.0
      '@fastify/mongodb':
        specifier: ^9.0.2
        version: 9.0.2
      '@fastify/multipart':
        specifier: ^9.0.3
        version: 9.0.3
      '@fastify/oauth2':
        specifier: ^8.1.2
        version: 8.1.2
      '@fastify/static':
        specifier: ^8.1.1
        version: 8.1.1
      '@fastify/swagger':
        specifier: ^9.4.2
        version: 9.5.0
      '@fastify/swagger-ui':
        specifier: ^5.2.2
        version: 5.2.2
      '@fastify/websocket':
        specifier: ^11.0.2
        version: 11.0.2
      '@hookform/resolvers':
        specifier: ^5.0.1
        version: 5.1.1(react-hook-form@7.57.0(react@19.1.0))
      '@prisma/client':
        specifier: ^6.9.0
        version: 6.9.0(prisma@6.9.0(typescript@5.8.2))(typescript@5.8.2)
      '@react-oauth/google':
        specifier: ^0.12.2
        version: 0.12.2(react-dom@19.1.0(react@19.1.0))(react@19.1.0)
      '@types/jest':
        specifier: ^29.5.14
        version: 29.5.14
      '@types/multer':
        specifier: ^1.4.12
        version: 1.4.13
      '@types/multer-s3':
        specifier: ^3.0.3
        version: 3.0.3
      '@types/pg':
        specifier: ^8.11.11
        version: 8.11.11
      '@types/ws':
        specifier: ^8.18.0
        version: 8.18.0
      abbrev:
        specifier: ^1.1.1
        version: 1.1.1
      aws-sdk:
        specifier: ^2.1692.0
        version: 2.1692.0
      axios:
        specifier: ^1.9.0
        version: 1.9.0
      bcrypt:
        specifier: ^6.0.0
        version: 6.0.0
      bcryptjs:
        specifier: ^3.0.2
        version: 3.0.2
      chess.js:
        specifier: ^1.1.0
        version: 1.1.0
      dev:
        specifier: ^0.1.3
        version: 0.1.3
      dotenv:
        specifier: ^16.4.7
        version: 16.4.7
      fastify:
        specifier: ^5.2.1
        version: 5.2.1
      fastify-plugin:
        specifier: ^5.0.1
        version: 5.0.1
      google-auth-library:
        specifier: ^9.15.1
        version: 9.15.1
      jest:
        specifier: ^29.7.0
        version: 29.7.0(@types/node@22.13.10)(ts-node@10.9.2(@types/node@22.13.10)(typescript@5.8.2))
      jsonwebtoken:
        specifier: ^9.0.2
        version: 9.0.2
      jwt-decode:
        specifier: ^4.0.0
        version: 4.0.0
      legacy:
        specifier: ^0.0.3
        version: 0.0.3
      mongodb:
        specifier: ^6.15.0
        version: 6.15.0
      mongoose:
        specifier: ^8.12.1
        version: 8.12.1
      multer:
        specifier: ^1.4.5-lts.2
        version: 1.4.5-lts.2
      multer-s3:
        specifier: ^3.0.1
        version: 3.0.1(@aws-sdk/client-s3@3.828.0)
      next-auth:
        specifier: ^4.24.11
        version: 4.24.11(next@15.3.3(@babel/core@7.26.10)(react-dom@19.1.0(react@19.1.0))(react@19.1.0))(nodemailer@6.10.1)(react-dom@19.1.0(react@19.1.0))(react@19.1.0)
      nodemailer:
        specifier: ^6.10.0
        version: 6.10.1
      pg:
        specifier: ^8.13.3
        version: 8.14.0
      pino-pretty:
        specifier: ^13.0.0
        version: 13.0.0
      react-hook-form:
        specifier: ^7.57.0
        version: 7.57.0(react@19.1.0)
      socket.io:
        specifier: ^4.8.1
        version: 4.8.1
      socket.io-client:
        specifier: ^4.8.1
        version: 4.8.1
      sonner:
        specifier: ^2.0.5
        version: 2.0.5(react-dom@19.1.0(react@19.1.0))(react@19.1.0)
      swagger-jsdoc:
        specifier: ^6.2.8
        version: 6.2.8(openapi-types@12.1.3)
      swagger-ui-express:
        specifier: ^5.0.1
        version: 5.0.1(express@5.1.0)
      ts-jest:
        specifier: ^29.2.6
        version: 29.2.6(@babel/core@7.26.10)(@jest/transform@29.7.0)(@jest/types@29.6.3)(babel-jest@29.7.0(@babel/core@7.26.10))(jest@29.7.0(@types/node@22.13.10)(ts-node@10.9.2(@types/node@22.13.10)(typescript@5.8.2)))(typescript@5.8.2)
      ts-node-dev:
        specifier: ^2.0.0
        version: 2.0.0(@types/node@22.13.10)(typescript@5.8.2)
      tsconfig-paths:
        specifier: ^4.2.0
        version: 4.2.0
      uuid:
        specifier: ^11.1.0
        version: 11.1.0
      validator:
        specifier: ^13.15.0
        version: 13.15.0
      ws:
        specifier: ^8.18.1
        version: 8.18.1
      zod:
        specifier: ^3.25.56
        version: 3.25.62
    devDependencies:
      '@types/bcrypt':
        specifier: ^5.0.0
        version: 5.0.2
      '@types/jsonwebtoken':
        specifier: ^9.0.9
        version: 9.0.9
      '@types/node':
        specifier: ^22.13.10
        version: 22.13.10
      '@types/nodemailer':
        specifier: ^6.4.17
        version: 6.4.17
      '@types/swagger-jsdoc':
        specifier: ^6.0.4
        version: 6.0.4
      '@types/swagger-ui-express':
        specifier: ^4.1.8
        version: 4.1.8
      '@types/uuid':
        specifier: ^10.0.0
        version: 10.0.0
      '@types/validator':
<<<<<<< HEAD
        specifier: ^13.15.0
        version: 13.15.0
      '@typescript-eslint/eslint-plugin':
        specifier: ^8.25.0
        version: 8.25.0(@typescript-eslint/parser@8.25.0(eslint@9.21.0)(typescript@5.8.2))(eslint@9.21.0)(typescript@5.8.2)
      '@typescript-eslint/parser':
        specifier: ^8.25.0
        version: 8.25.0(eslint@9.21.0)(typescript@5.8.2)
      eslint:
        specifier: ^9.21.0
        version: 9.21.0
=======
        specifier: ^13.12.3
        version: 13.15.0
>>>>>>> 8a06aa86
      nodemon:
        specifier: ^3.1.9
        version: 3.1.9
      prisma:
        specifier: ^6.8.2
        version: 6.9.0(typescript@5.8.2)
      ts-node:
        specifier: ^10.9.2
        version: 10.9.2(@types/node@22.13.10)(typescript@5.8.2)
      typescript:
        specifier: ^5.8.2
        version: 5.8.2

packages:

  '@ampproject/remapping@2.3.0':
    resolution: {integrity: sha512-30iZtAPgz+LTIYoeivqYo853f02jBYSd5uGnGpkFV0M3xOt9aN73erkgYAmZU43x4VfqcnLxW9Kpg3R5LC4YYw==}
    engines: {node: '>=6.0.0'}

  '@apidevtools/json-schema-ref-parser@9.1.2':
    resolution: {integrity: sha512-r1w81DpR+KyRWd3f+rk6TNqMgedmAxZP5v5KWlXQWlgMUUtyEJch0DKEci1SorPMiSeM8XPl7MZ3miJ60JIpQg==}

  '@apidevtools/openapi-schemas@2.1.0':
    resolution: {integrity: sha512-Zc1AlqrJlX3SlpupFGpiLi2EbteyP7fXmUOGup6/DnkRgjP9bgMM/ag+n91rsv0U1Gpz0H3VILA/o3bW7Ua6BQ==}
    engines: {node: '>=10'}

  '@apidevtools/swagger-methods@3.0.2':
    resolution: {integrity: sha512-QAkD5kK2b1WfjDS/UQn/qQkbwF31uqRjPTrsCs5ZG9BQGAkjwvqGFjjPqAuzac/IYzpPtRzjCP1WrTuAIjMrXg==}

  '@apidevtools/swagger-parser@10.0.3':
    resolution: {integrity: sha512-sNiLY51vZOmSPFZA5TF35KZ2HbgYklQnTSDnkghamzLb3EkNtcQnrBQEj5AOCxHpTtXpqMCRM1CrmV2rG6nw4g==}
    peerDependencies:
      openapi-types: '>=7'

  '@aws-crypto/crc32@5.2.0':
    resolution: {integrity: sha512-nLbCWqQNgUiwwtFsen1AdzAtvuLRsQS8rYgMuxCrdKf9kOssamGLuPwyTY9wyYblNr9+1XM8v6zoDTPPSIeANg==}
    engines: {node: '>=16.0.0'}

  '@aws-crypto/crc32c@5.2.0':
    resolution: {integrity: sha512-+iWb8qaHLYKrNvGRbiYRHSdKRWhto5XlZUEBwDjYNf+ly5SVYG6zEoYIdxvf5R3zyeP16w4PLBn3rH1xc74Rag==}

  '@aws-crypto/sha1-browser@5.2.0':
    resolution: {integrity: sha512-OH6lveCFfcDjX4dbAvCFSYUjJZjDr/3XJ3xHtjn3Oj5b9RjojQo8npoLeA/bNwkOkrSQ0wgrHzXk4tDRxGKJeg==}

  '@aws-crypto/sha256-browser@5.2.0':
    resolution: {integrity: sha512-AXfN/lGotSQwu6HNcEsIASo7kWXZ5HYWvfOmSNKDsEqC4OashTp8alTmaz+F7TC2L083SFv5RdB+qU3Vs1kZqw==}

  '@aws-crypto/sha256-js@5.2.0':
    resolution: {integrity: sha512-FFQQyu7edu4ufvIZ+OadFpHHOt+eSTBaYaki44c+akjg7qZg9oOQeLlk77F6tSYqjDAFClrHJk9tMf0HdVyOvA==}
    engines: {node: '>=16.0.0'}

  '@aws-crypto/supports-web-crypto@5.2.0':
    resolution: {integrity: sha512-iAvUotm021kM33eCdNfwIN//F77/IADDSs58i+MDaOqFrVjZo9bAal0NK7HurRuWLLpF1iLX7gbWrjHjeo+YFg==}

  '@aws-crypto/util@5.2.0':
    resolution: {integrity: sha512-4RkU9EsI6ZpBve5fseQlGNUWKMa1RLPQ1dnjnQoe07ldfIzcsGb5hC5W0Dm7u423KWzawlrpbjXBrXCEv9zazQ==}

  '@aws-sdk/client-s3@3.828.0':
    resolution: {integrity: sha512-TvFyrEfJkf9NN3cq5mXCgFv/sPaA8Rm5tEPgV5emuLedeGsORlWmVpdSKqfZ4lSoED1tMfNM6LY4uA9D8/RS5g==}
    engines: {node: '>=18.0.0'}

  '@aws-sdk/client-sso@3.828.0':
    resolution: {integrity: sha512-qxw8JcPTaFaBwTBUr4YmLajaMh3En65SuBWAKEtjctbITRRekzR7tvr/TkwoyVOh+XoAtkwOn+BQeQbX+/wgHw==}
    engines: {node: '>=18.0.0'}

  '@aws-sdk/core@3.826.0':
    resolution: {integrity: sha512-BGbQYzWj3ps+dblq33FY5tz/SsgJCcXX0zjQlSC07tYvU1jHTUvsefphyig+fY38xZ4wdKjbTop+KUmXUYrOXw==}
    engines: {node: '>=18.0.0'}

  '@aws-sdk/credential-provider-env@3.826.0':
    resolution: {integrity: sha512-DK3pQY8+iKK3MGDdC3uOZQ2psU01obaKlTYhEwNu4VWzgwQL4Vi3sWj4xSWGEK41vqZxiRLq6fOq7ysRI+qEZA==}
    engines: {node: '>=18.0.0'}

  '@aws-sdk/credential-provider-http@3.826.0':
    resolution: {integrity: sha512-N+IVZBh+yx/9GbMZTKO/gErBi/FYZQtcFRItoLbY+6WU+0cSWyZYfkoeOxHmQV3iX9k65oljERIWUmL9x6OSQg==}
    engines: {node: '>=18.0.0'}

  '@aws-sdk/credential-provider-ini@3.828.0':
    resolution: {integrity: sha512-T3DJMo2/j7gCPpFg2+xEHWgua05t8WP89ye7PaZxA2Fc6CgScHkZsJZTri1QQIU2h+eOZ75EZWkeFLIPgN0kRQ==}
    engines: {node: '>=18.0.0'}

  '@aws-sdk/credential-provider-node@3.828.0':
    resolution: {integrity: sha512-9z3iPwVYOQYNzVZj8qycZaS/BOSKRXWA+QVNQlfEnQ4sA4sOcKR4kmV2h+rJcuBsSFfmOF62ZDxyIBGvvM4t/w==}
    engines: {node: '>=18.0.0'}

  '@aws-sdk/credential-provider-process@3.826.0':
    resolution: {integrity: sha512-kURrc4amu3NLtw1yZw7EoLNEVhmOMRUTs+chaNcmS+ERm3yK0nKjaJzmKahmwlTQTSl3wJ8jjK7x962VPo+zWw==}
    engines: {node: '>=18.0.0'}

  '@aws-sdk/credential-provider-sso@3.828.0':
    resolution: {integrity: sha512-9CEAXzUDSzOjOCb3XfM15TZhTaM+l07kumZyx2z8NC6T2U4qbCJqn4h8mFlRvYrs6cBj2SN40sD3r5Wp0Cq2Kw==}
    engines: {node: '>=18.0.0'}

  '@aws-sdk/credential-provider-web-identity@3.828.0':
    resolution: {integrity: sha512-MguDhGHlQBeK9CQ/P4NOY0whAJ4HJU4x+f1dphg3I1sGlccFqfB8Moor2vXNKu0Th2kvAwkn9pr7gGb/+NGR9g==}
    engines: {node: '>=18.0.0'}

  '@aws-sdk/lib-storage@3.828.0':
    resolution: {integrity: sha512-nBJmRzveYtdqL0u76tv62JGtkUfvyyZhAKNHFlzO8lCO7lxa0muRTG/ptUSS0ruFHq1K2MXHnDtLX90xiErIsQ==}
    engines: {node: '>=18.0.0'}
    peerDependencies:
      '@aws-sdk/client-s3': ^3.828.0

  '@aws-sdk/middleware-bucket-endpoint@3.821.0':
    resolution: {integrity: sha512-cebgeytKlWOgGczLo3BPvNY9XlzAzGZQANSysgJ2/8PSldmUpXRIF+GKPXDVhXeInWYHIfB8zZi3RqrPoXcNYQ==}
    engines: {node: '>=18.0.0'}

  '@aws-sdk/middleware-expect-continue@3.821.0':
    resolution: {integrity: sha512-zAOoSZKe1njOrtynvK6ZORU57YGv5I7KP4+rwOvUN3ZhJbQ7QPf8gKtFUCYAPRMegaXCKF/ADPtDZBAmM+zZ9g==}
    engines: {node: '>=18.0.0'}

  '@aws-sdk/middleware-flexible-checksums@3.826.0':
    resolution: {integrity: sha512-Fz9w8CFYPfSlHEB6feSsi06hdS+s+FB8k5pO4L7IV0tUa78mlhxF/VNlAJaVWYyOkZXl4HPH2K48aapACSQOXw==}
    engines: {node: '>=18.0.0'}

  '@aws-sdk/middleware-host-header@3.821.0':
    resolution: {integrity: sha512-xSMR+sopSeWGx5/4pAGhhfMvGBHioVBbqGvDs6pG64xfNwM5vq5s5v6D04e2i+uSTj4qGa71dLUs5I0UzAK3sw==}
    engines: {node: '>=18.0.0'}

  '@aws-sdk/middleware-location-constraint@3.821.0':
    resolution: {integrity: sha512-sKrm80k0t3R0on8aA/WhWFoMaAl4yvdk+riotmMElLUpcMcRXAd1+600uFVrxJqZdbrKQ0mjX0PjT68DlkYXLg==}
    engines: {node: '>=18.0.0'}

  '@aws-sdk/middleware-logger@3.821.0':
    resolution: {integrity: sha512-0cvI0ipf2tGx7fXYEEN5fBeZDz2RnHyb9xftSgUsEq7NBxjV0yTZfLJw6Za5rjE6snC80dRN8+bTNR1tuG89zA==}
    engines: {node: '>=18.0.0'}

  '@aws-sdk/middleware-recursion-detection@3.821.0':
    resolution: {integrity: sha512-efmaifbhBoqKG3bAoEfDdcM8hn1psF+4qa7ykWuYmfmah59JBeqHLfz5W9m9JoTwoKPkFcVLWZxnyZzAnVBOIg==}
    engines: {node: '>=18.0.0'}

  '@aws-sdk/middleware-sdk-s3@3.826.0':
    resolution: {integrity: sha512-8F0qWaYKfvD/de1AKccXuigM+gb/IZSncCqxdnFWqd+TFzo9qI9Hh+TpUhWOMYSgxsMsYQ8ipmLzlD/lDhjrmA==}
    engines: {node: '>=18.0.0'}

  '@aws-sdk/middleware-ssec@3.821.0':
    resolution: {integrity: sha512-YYi1Hhr2AYiU/24cQc8HIB+SWbQo6FBkMYojVuz/zgrtkFmALxENGF/21OPg7f/QWd+eadZJRxCjmRwh5F2Cxg==}
    engines: {node: '>=18.0.0'}

  '@aws-sdk/middleware-user-agent@3.828.0':
    resolution: {integrity: sha512-nixvI/SETXRdmrVab4D9LvXT3lrXkwAWGWk2GVvQvzlqN1/M/RfClj+o37Sn4FqRkGH9o9g7Fqb1YqZ4mqDAtA==}
    engines: {node: '>=18.0.0'}

  '@aws-sdk/nested-clients@3.828.0':
    resolution: {integrity: sha512-xmeOILiR9LvfC8MctgeRXXN8nQTwbOvO4wHvgE8tDRsjnBpyyO0j50R4+viHXdMUGtgGkHEXRv8fFNBq54RgnA==}
    engines: {node: '>=18.0.0'}

  '@aws-sdk/region-config-resolver@3.821.0':
    resolution: {integrity: sha512-t8og+lRCIIy5nlId0bScNpCkif8sc0LhmtaKsbm0ZPm3sCa/WhCbSZibjbZ28FNjVCV+p0D9RYZx0VDDbtWyjw==}
    engines: {node: '>=18.0.0'}

  '@aws-sdk/signature-v4-multi-region@3.826.0':
    resolution: {integrity: sha512-3fEi/zy6tpMzomYosksGtu7jZqGFcdBXoL7YRsG7OEeQzBbOW9B+fVaQZ4jnsViSjzA/yKydLahMrfPnt+iaxg==}
    engines: {node: '>=18.0.0'}

  '@aws-sdk/token-providers@3.828.0':
    resolution: {integrity: sha512-JdOjI/TxkfQpY/bWbdGMdCiePESXTbtl6MfnJxz35zZ3tfHvBnxAWCoYJirdmjzY/j/dFo5oEyS6mQuXAG9w2w==}
    engines: {node: '>=18.0.0'}

  '@aws-sdk/types@3.821.0':
    resolution: {integrity: sha512-Znroqdai1a90TlxGaJ+FK1lwC0fHpo97Xjsp5UKGR5JODYm7f9+/fF17ebO1KdoBr/Rm0UIFiF5VmI8ts9F1eA==}
    engines: {node: '>=18.0.0'}

  '@aws-sdk/util-arn-parser@3.804.0':
    resolution: {integrity: sha512-wmBJqn1DRXnZu3b4EkE6CWnoWMo1ZMvlfkqU5zPz67xx1GMaXlDCchFvKAXMjk4jn/L1O3tKnoFDNsoLV1kgNQ==}
    engines: {node: '>=18.0.0'}

  '@aws-sdk/util-endpoints@3.828.0':
    resolution: {integrity: sha512-RvKch111SblqdkPzg3oCIdlGxlQs+k+P7Etory9FmxPHyPDvsP1j1c74PmgYqtzzMWmoXTjd+c9naUHh9xG8xg==}
    engines: {node: '>=18.0.0'}

  '@aws-sdk/util-locate-window@3.804.0':
    resolution: {integrity: sha512-zVoRfpmBVPodYlnMjgVjfGoEZagyRF5IPn3Uo6ZvOZp24chnW/FRstH7ESDHDDRga4z3V+ElUQHKpFDXWyBW5A==}
    engines: {node: '>=18.0.0'}

  '@aws-sdk/util-user-agent-browser@3.821.0':
    resolution: {integrity: sha512-irWZHyM0Jr1xhC+38OuZ7JB6OXMLPZlj48thElpsO1ZSLRkLZx5+I7VV6k3sp2yZ7BYbKz/G2ojSv4wdm7XTLw==}

  '@aws-sdk/util-user-agent-node@3.828.0':
    resolution: {integrity: sha512-LdN6fTBzTlQmc8O8f1wiZN0qF3yBWVGis7NwpWK7FUEzP9bEZRxYfIkV9oV9zpt6iNRze1SedK3JQVB/udxBoA==}
    engines: {node: '>=18.0.0'}
    peerDependencies:
      aws-crt: '>=1.0.0'
    peerDependenciesMeta:
      aws-crt:
        optional: true

  '@aws-sdk/xml-builder@3.821.0':
    resolution: {integrity: sha512-DIIotRnefVL6DiaHtO6/21DhJ4JZnnIwdNbpwiAhdt/AVbttcE4yw925gsjur0OGv5BTYXQXU3YnANBYnZjuQA==}
    engines: {node: '>=18.0.0'}

  '@babel/code-frame@7.26.2':
    resolution: {integrity: sha512-RJlIHRueQgwWitWgF8OdFYGZX328Ax5BCemNGlqHfplnRT9ESi8JkFlvaVYbS+UubVY6dpv87Fs2u5M29iNFVQ==}
    engines: {node: '>=6.9.0'}

  '@babel/compat-data@7.26.8':
    resolution: {integrity: sha512-oH5UPLMWR3L2wEFLnFJ1TZXqHufiTKAiLfqw5zkhS4dKXLJ10yVztfil/twG8EDTA4F/tvVNw9nOl4ZMslB8rQ==}
    engines: {node: '>=6.9.0'}

  '@babel/core@7.26.10':
    resolution: {integrity: sha512-vMqyb7XCDMPvJFFOaT9kxtiRh42GwlZEg1/uIgtZshS5a/8OaduUfCi7kynKgc3Tw/6Uo2D+db9qBttghhmxwQ==}
    engines: {node: '>=6.9.0'}

  '@babel/generator@7.26.10':
    resolution: {integrity: sha512-rRHT8siFIXQrAYOYqZQVsAr8vJ+cBNqcVAY6m5V8/4QqzaPl+zDBe6cLEPRDuNOUf3ww8RfJVlOyQMoSI+5Ang==}
    engines: {node: '>=6.9.0'}

  '@babel/helper-compilation-targets@7.26.5':
    resolution: {integrity: sha512-IXuyn5EkouFJscIDuFF5EsiSolseme1s0CZB+QxVugqJLYmKdxI1VfIBOst0SUu4rnk2Z7kqTwmoO1lp3HIfnA==}
    engines: {node: '>=6.9.0'}

  '@babel/helper-module-imports@7.25.9':
    resolution: {integrity: sha512-tnUA4RsrmflIM6W6RFTLFSXITtl0wKjgpnLgXyowocVPrbYrLUXSBXDgTs8BlbmIzIdlBySRQjINYs2BAkiLtw==}
    engines: {node: '>=6.9.0'}

  '@babel/helper-module-transforms@7.26.0':
    resolution: {integrity: sha512-xO+xu6B5K2czEnQye6BHA7DolFFmS3LB7stHZFaOLb1pAwO1HWLS8fXA+eh0A2yIvltPVmx3eNNDBJA2SLHXFw==}
    engines: {node: '>=6.9.0'}
    peerDependencies:
      '@babel/core': ^7.0.0

  '@babel/helper-plugin-utils@7.26.5':
    resolution: {integrity: sha512-RS+jZcRdZdRFzMyr+wcsaqOmld1/EqTghfaBGQQd/WnRdzdlvSZ//kF7U8VQTxf1ynZ4cjUcYgjVGx13ewNPMg==}
    engines: {node: '>=6.9.0'}

  '@babel/helper-string-parser@7.25.9':
    resolution: {integrity: sha512-4A/SCr/2KLd5jrtOMFzaKjVtAei3+2r/NChoBNoZ3EyP/+GlhoaEGoWOZUmFmoITP7zOJyHIMm+DYRd8o3PvHA==}
    engines: {node: '>=6.9.0'}

  '@babel/helper-validator-identifier@7.25.9':
    resolution: {integrity: sha512-Ed61U6XJc3CVRfkERJWDz4dJwKe7iLmmJsbOGu9wSloNSFttHV0I8g6UAgb7qnK5ly5bGLPd4oXZlxCdANBOWQ==}
    engines: {node: '>=6.9.0'}

  '@babel/helper-validator-option@7.25.9':
    resolution: {integrity: sha512-e/zv1co8pp55dNdEcCynfj9X7nyUKUXoUEwfXqaZt0omVOmDe9oOTdKStH4GmAw6zxMFs50ZayuMfHDKlO7Tfw==}
    engines: {node: '>=6.9.0'}

  '@babel/helpers@7.26.10':
    resolution: {integrity: sha512-UPYc3SauzZ3JGgj87GgZ89JVdC5dj0AoetR5Bw6wj4niittNyFh6+eOGonYvJ1ao6B8lEa3Q3klS7ADZ53bc5g==}
    engines: {node: '>=6.9.0'}

  '@babel/parser@7.26.10':
    resolution: {integrity: sha512-6aQR2zGE/QFi8JpDLjUZEPYOs7+mhKXm86VaKFiLP35JQwQb6bwUE+XbvkH0EptsYhbNBSUGaUBLKqxH1xSgsA==}
    engines: {node: '>=6.0.0'}
    hasBin: true

  '@babel/plugin-syntax-async-generators@7.8.4':
    resolution: {integrity: sha512-tycmZxkGfZaxhMRbXlPXuVFpdWlXpir2W4AMhSJgRKzk/eDlIXOhb2LHWoLpDF7TEHylV5zNhykX6KAgHJmTNw==}
    peerDependencies:
      '@babel/core': ^7.0.0-0

  '@babel/plugin-syntax-bigint@7.8.3':
    resolution: {integrity: sha512-wnTnFlG+YxQm3vDxpGE57Pj0srRU4sHE/mDkt1qv2YJJSeUAec2ma4WLUnUPeKjyrfntVwe/N6dCXpU+zL3Npg==}
    peerDependencies:
      '@babel/core': ^7.0.0-0

  '@babel/plugin-syntax-class-properties@7.12.13':
    resolution: {integrity: sha512-fm4idjKla0YahUNgFNLCB0qySdsoPiZP3iQE3rky0mBUtMZ23yDJ9SJdg6dXTSDnulOVqiF3Hgr9nbXvXTQZYA==}
    peerDependencies:
      '@babel/core': ^7.0.0-0

  '@babel/plugin-syntax-class-static-block@7.14.5':
    resolution: {integrity: sha512-b+YyPmr6ldyNnM6sqYeMWE+bgJcJpO6yS4QD7ymxgH34GBPNDM/THBh8iunyvKIZztiwLH4CJZ0RxTk9emgpjw==}
    engines: {node: '>=6.9.0'}
    peerDependencies:
      '@babel/core': ^7.0.0-0

  '@babel/plugin-syntax-import-attributes@7.26.0':
    resolution: {integrity: sha512-e2dttdsJ1ZTpi3B9UYGLw41hifAubg19AtCu/2I/F1QNVclOBr1dYpTdmdyZ84Xiz43BS/tCUkMAZNLv12Pi+A==}
    engines: {node: '>=6.9.0'}
    peerDependencies:
      '@babel/core': ^7.0.0-0

  '@babel/plugin-syntax-import-meta@7.10.4':
    resolution: {integrity: sha512-Yqfm+XDx0+Prh3VSeEQCPU81yC+JWZ2pDPFSS4ZdpfZhp4MkFMaDC1UqseovEKwSUpnIL7+vK+Clp7bfh0iD7g==}
    peerDependencies:
      '@babel/core': ^7.0.0-0

  '@babel/plugin-syntax-json-strings@7.8.3':
    resolution: {integrity: sha512-lY6kdGpWHvjoe2vk4WrAapEuBR69EMxZl+RoGRhrFGNYVK8mOPAW8VfbT/ZgrFbXlDNiiaxQnAtgVCZ6jv30EA==}
    peerDependencies:
      '@babel/core': ^7.0.0-0

  '@babel/plugin-syntax-jsx@7.25.9':
    resolution: {integrity: sha512-ld6oezHQMZsZfp6pWtbjaNDF2tiiCYYDqQszHt5VV437lewP9aSi2Of99CK0D0XB21k7FLgnLcmQKyKzynfeAA==}
    engines: {node: '>=6.9.0'}
    peerDependencies:
      '@babel/core': ^7.0.0-0

  '@babel/plugin-syntax-logical-assignment-operators@7.10.4':
    resolution: {integrity: sha512-d8waShlpFDinQ5MtvGU9xDAOzKH47+FFoney2baFIoMr952hKOLp1HR7VszoZvOsV/4+RRszNY7D17ba0te0ig==}
    peerDependencies:
      '@babel/core': ^7.0.0-0

  '@babel/plugin-syntax-nullish-coalescing-operator@7.8.3':
    resolution: {integrity: sha512-aSff4zPII1u2QD7y+F8oDsz19ew4IGEJg9SVW+bqwpwtfFleiQDMdzA/R+UlWDzfnHFCxxleFT0PMIrR36XLNQ==}
    peerDependencies:
      '@babel/core': ^7.0.0-0

  '@babel/plugin-syntax-numeric-separator@7.10.4':
    resolution: {integrity: sha512-9H6YdfkcK/uOnY/K7/aA2xpzaAgkQn37yzWUMRK7OaPOqOpGS1+n0H5hxT9AUw9EsSjPW8SVyMJwYRtWs3X3ug==}
    peerDependencies:
      '@babel/core': ^7.0.0-0

  '@babel/plugin-syntax-object-rest-spread@7.8.3':
    resolution: {integrity: sha512-XoqMijGZb9y3y2XskN+P1wUGiVwWZ5JmoDRwx5+3GmEplNyVM2s2Dg8ILFQm8rWM48orGy5YpI5Bl8U1y7ydlA==}
    peerDependencies:
      '@babel/core': ^7.0.0-0

  '@babel/plugin-syntax-optional-catch-binding@7.8.3':
    resolution: {integrity: sha512-6VPD0Pc1lpTqw0aKoeRTMiB+kWhAoT24PA+ksWSBrFtl5SIRVpZlwN3NNPQjehA2E/91FV3RjLWoVTglWcSV3Q==}
    peerDependencies:
      '@babel/core': ^7.0.0-0

  '@babel/plugin-syntax-optional-chaining@7.8.3':
    resolution: {integrity: sha512-KoK9ErH1MBlCPxV0VANkXW2/dw4vlbGDrFgz8bmUsBGYkFRcbRwMh6cIJubdPrkxRwuGdtCk0v/wPTKbQgBjkg==}
    peerDependencies:
      '@babel/core': ^7.0.0-0

  '@babel/plugin-syntax-private-property-in-object@7.14.5':
    resolution: {integrity: sha512-0wVnp9dxJ72ZUJDV27ZfbSj6iHLoytYZmh3rFcxNnvsJF3ktkzLDZPy/mA17HGsaQT3/DQsWYX1f1QGWkCoVUg==}
    engines: {node: '>=6.9.0'}
    peerDependencies:
      '@babel/core': ^7.0.0-0

  '@babel/plugin-syntax-top-level-await@7.14.5':
    resolution: {integrity: sha512-hx++upLv5U1rgYfwe1xBQUhRmU41NEvpUvrp8jkrSCdvGSnM5/qdRMtylJ6PG5OFkBaHkbTAKTnd3/YyESRHFw==}
    engines: {node: '>=6.9.0'}
    peerDependencies:
      '@babel/core': ^7.0.0-0

  '@babel/plugin-syntax-typescript@7.25.9':
    resolution: {integrity: sha512-hjMgRy5hb8uJJjUcdWunWVcoi9bGpJp8p5Ol1229PoN6aytsLwNMgmdftO23wnCLMfVmTwZDWMPNq/D1SY60JQ==}
    engines: {node: '>=6.9.0'}
    peerDependencies:
      '@babel/core': ^7.0.0-0

  '@babel/runtime@7.27.6':
    resolution: {integrity: sha512-vbavdySgbTTrmFE+EsiqUTzlOr5bzlnJtUv9PynGCAKvfQqjIXbvFdumPM/GxMDfyuGMJaJAU6TO4zc1Jf1i8Q==}
    engines: {node: '>=6.9.0'}

  '@babel/template@7.26.9':
    resolution: {integrity: sha512-qyRplbeIpNZhmzOysF/wFMuP9sctmh2cFzRAZOn1YapxBsE1i9bJIY586R/WBLfLcmcBlM8ROBiQURnnNy+zfA==}
    engines: {node: '>=6.9.0'}

  '@babel/traverse@7.26.10':
    resolution: {integrity: sha512-k8NuDrxr0WrPH5Aupqb2LCVURP/S0vBEn5mK6iH+GIYob66U5EtoZvcdudR2jQ4cmTwhEwW1DLB+Yyas9zjF6A==}
    engines: {node: '>=6.9.0'}

  '@babel/types@7.26.10':
    resolution: {integrity: sha512-emqcG3vHrpxUKTrxcblR36dcrcoRDvKmnL/dCL6ZsHaShW80qxCAcNhzQZrpeM765VzEos+xOi4s+r4IXzTwdQ==}
    engines: {node: '>=6.9.0'}

  '@bcoe/v8-coverage@0.2.3':
    resolution: {integrity: sha512-0hYQ8SB4Db5zvZB4axdMHGwEaQjkZzFjQiN9LVYvIFB2nSUHW9tYpxWriPrWDASIxiaXax83REcLxuSdnGPZtw==}

  '@cspotcode/source-map-support@0.8.1':
    resolution: {integrity: sha512-IchNf6dN4tHoMFIn/7OE8LWZ19Y6q/67Bmf6vnGREv8RSbBVb9LPJxEcnwrcwX6ixSvaiGoomAUvu4YSxXrVgw==}
    engines: {node: '>=12'}

  '@emnapi/runtime@1.4.3':
    resolution: {integrity: sha512-pBPWdu6MLKROBX05wSNKcNb++m5Er+KQ9QkB+WVM+pW2Kx9hoSrVTnu3BdkI5eBLZoKu/J6mW/B6i6bJB2ytXQ==}

  '@fastify/accept-negotiator@2.0.1':
    resolution: {integrity: sha512-/c/TW2bO/v9JeEgoD/g1G5GxGeCF1Hafdf79WPmUlgYiBXummY0oX3VVq4yFkKKVBKDNlaDUYoab7g38RpPqCQ==}

  '@fastify/ajv-compiler@4.0.2':
    resolution: {integrity: sha512-Rkiu/8wIjpsf46Rr+Fitd3HRP+VsxUFDDeag0hs9L0ksfnwx2g7SPQQTFL0E8Qv+rfXzQOxBJnjUB9ITUDjfWQ==}

  '@fastify/busboy@3.1.1':
    resolution: {integrity: sha512-5DGmA8FTdB2XbDeEwc/5ZXBl6UbBAyBOOLlPuBnZ/N1SwdH9Ii+cOX3tBROlDgcTXxjOYnLMVoKk9+FXAw0CJw==}

  '@fastify/cookie@11.0.2':
    resolution: {integrity: sha512-GWdwdGlgJxyvNv+QcKiGNevSspMQXncjMZ1J8IvuDQk0jvkzgWWZFNC2En3s+nHndZBGV8IbLwOI/sxCZw/mzA==}

  '@fastify/cors@11.0.0':
    resolution: {integrity: sha512-41Bx0LVGr2a6DnnhDN/SgfDlTRNZtEs8niPxyoymV6Hw09AIdz/9Rn/0Fpu+pBOs6kviwS44JY2mB8NcU2qSAA==}

  '@fastify/deepmerge@2.0.2':
    resolution: {integrity: sha512-3wuLdX5iiiYeZWP6bQrjqhrcvBIf0NHbQH1Ur1WbHvoiuTYUEItgygea3zs8aHpiitn0lOB8gX20u1qO+FDm7Q==}

  '@fastify/error@4.0.0':
    resolution: {integrity: sha512-OO/SA8As24JtT1usTUTKgGH7uLvhfwZPwlptRi2Dp5P4KKmJI3gvsZ8MIHnNwDs4sLf/aai5LzTyl66xr7qMxA==}

  '@fastify/fast-json-stringify-compiler@5.0.2':
    resolution: {integrity: sha512-YdR7gqlLg1xZAQa+SX4sMNzQHY5pC54fu9oC5aYSUqBhyn6fkLkrdtKlpVdCNPlwuUuXA1PjFTEmvMF6ZVXVGw==}

  '@fastify/forwarded@3.0.0':
    resolution: {integrity: sha512-kJExsp4JCms7ipzg7SJ3y8DwmePaELHxKYtg+tZow+k0znUTf3cb+npgyqm8+ATZOdmfgfydIebPDWM172wfyA==}

  '@fastify/jwt@9.1.0':
    resolution: {integrity: sha512-CiGHCnS5cPMdb004c70sUWhQTfzrJHAeTywt7nVw6dAiI0z1o4WRvU94xfijhkaId4bIxTCOjFgn4sU+Gvk43w==}

  '@fastify/merge-json-schemas@0.2.1':
    resolution: {integrity: sha512-OA3KGBCy6KtIvLf8DINC5880o5iBlDX4SxzLQS8HorJAbqluzLRn80UXU0bxZn7UOFhFgpRJDasfwn9nG4FG4A==}

  '@fastify/mongodb@9.0.2':
    resolution: {integrity: sha512-h04HpQ7nVeB2eR4YPJiFWaeFot+E6K6DHP5ymby3WEhExnVMaxd6FUVszDoU+bM3MmK9wtIFgJLUfOKcYU+nKQ==}

  '@fastify/multipart@9.0.3':
    resolution: {integrity: sha512-pJogxQCrT12/6I5Fh6jr3narwcymA0pv4B0jbC7c6Bl9wnrxomEUnV0d26w6gUls7gSXmhG8JGRMmHFIPsxt1g==}

  '@fastify/oauth2@8.1.2':
    resolution: {integrity: sha512-XZWFRWTZE2fkZ2pjuHNGtpFn1tOFgcJbU0205kHbfd16dn9xRc/6HmG0gHtN/g/BNkEL3EsQ54+pYEdh8dnBgA==}

  '@fastify/proxy-addr@5.0.0':
    resolution: {integrity: sha512-37qVVA1qZ5sgH7KpHkkC4z9SK6StIsIcOmpjvMPXNb3vx2GQxhZocogVYbr2PbbeLCQxYIPDok307xEvRZOzGA==}

  '@fastify/send@3.3.1':
    resolution: {integrity: sha512-6pofeVwaHN+E/MAofCwDqkWUliE3i++jlD0VH/LOfU8TJlCkMUSgKvA9bawDdVXxjve7XrdYMyDmkiYaoGWEtA==}

  '@fastify/static@8.1.1':
    resolution: {integrity: sha512-TW9eyVHJLytZNpBlSIqd0bl1giJkEaRaPZG+5AT3L/OBKq9U8D7g/OYmc2NPQZnzPURGhMt3IAWuyVkvd2nOkQ==}

  '@fastify/swagger-ui@5.2.2':
    resolution: {integrity: sha512-jf8xe+D8Xjc8TqrZhtlJImOWihd8iYFu8dhM01mGg+F04CKUM0zGB9aADE9nxzRUszyWp3wn+uWk89nbAoBMCw==}

  '@fastify/swagger@9.5.0':
    resolution: {integrity: sha512-6WiwB1Nh+GHqm4wsDGH/ym6ming3DyH9cuAkIwGN9nhbyrCoNSZ+l9h3TAsksffbNEI/RHCiw2BH2LeGNRrOoQ==}

  '@fastify/websocket@11.0.2':
    resolution: {integrity: sha512-1oyJkNSZNJGjo/A5fXvlpEcm1kTBD91nRAN9lA7RNVsVNsyC5DuhOXdNL9/4UawVe7SKvzPT/QVI4RdtE9ylnA==}

  '@hapi/boom@10.0.1':
    resolution: {integrity: sha512-ERcCZaEjdH3OgSJlyjVk8pHIFeus91CjKP3v+MpgBNp5IvGzP2l/bRiD78nqYcKPaZdbKkK5vDBVPd2ohHBlsA==}

  '@hapi/bourne@3.0.0':
    resolution: {integrity: sha512-Waj1cwPXJDucOib4a3bAISsKJVb15MKi9IvmTI/7ssVEm6sywXGjVJDhl6/umt1pK1ZS7PacXU3A1PmFKHEZ2w==}

  '@hapi/hoek@11.0.7':
    resolution: {integrity: sha512-HV5undWkKzcB4RZUusqOpcgxOaq6VOAH7zhhIr2g3G8NF/MlFO75SjOr2NfuSx0Mh40+1FqCkagKLJRykUWoFQ==}

  '@hapi/hoek@9.3.0':
    resolution: {integrity: sha512-/c6rf4UJlmHlC9b5BaNvzAcFv7HZ2QHaV0D4/HNlBdvFnvQq8RI4kYdhyPCl7Xj+oWvTWQ8ujhqS53LIgAe6KQ==}

  '@hapi/topo@5.1.0':
    resolution: {integrity: sha512-foQZKJig7Ob0BMAYBfcJk8d77QtOe7Wo4ox7ff1lQYoNNAb6jwcY1ncdoy2e9wQZzvNy7ODZCYJkK8kzmcAnAg==}

  '@hapi/wreck@18.1.0':
    resolution: {integrity: sha512-0z6ZRCmFEfV/MQqkQomJ7sl/hyxvcZM7LtuVqN3vdAO4vM9eBbowl0kaqQj9EJJQab+3Uuh1GxbGIBFy4NfJ4w==}

  '@hookform/resolvers@5.1.1':
    resolution: {integrity: sha512-J/NVING3LMAEvexJkyTLjruSm7aOFx7QX21pzkiJfMoNG0wl5aFEjLTl7ay7IQb9EWY6AkrBy7tHL2Alijpdcg==}
    peerDependencies:
      react-hook-form: ^7.55.0

  '@img/sharp-darwin-arm64@0.34.2':
    resolution: {integrity: sha512-OfXHZPppddivUJnqyKoi5YVeHRkkNE2zUFT2gbpKxp/JZCFYEYubnMg+gOp6lWfasPrTS+KPosKqdI+ELYVDtg==}
    engines: {node: ^18.17.0 || ^20.3.0 || >=21.0.0}
    cpu: [arm64]
    os: [darwin]

  '@img/sharp-darwin-x64@0.34.2':
    resolution: {integrity: sha512-dYvWqmjU9VxqXmjEtjmvHnGqF8GrVjM2Epj9rJ6BUIXvk8slvNDJbhGFvIoXzkDhrJC2jUxNLz/GUjjvSzfw+g==}
    engines: {node: ^18.17.0 || ^20.3.0 || >=21.0.0}
    cpu: [x64]
    os: [darwin]

  '@img/sharp-libvips-darwin-arm64@1.1.0':
    resolution: {integrity: sha512-HZ/JUmPwrJSoM4DIQPv/BfNh9yrOA8tlBbqbLz4JZ5uew2+o22Ik+tHQJcih7QJuSa0zo5coHTfD5J8inqj9DA==}
    cpu: [arm64]
    os: [darwin]

  '@img/sharp-libvips-darwin-x64@1.1.0':
    resolution: {integrity: sha512-Xzc2ToEmHN+hfvsl9wja0RlnXEgpKNmftriQp6XzY/RaSfwD9th+MSh0WQKzUreLKKINb3afirxW7A0fz2YWuQ==}
    cpu: [x64]
    os: [darwin]

  '@img/sharp-libvips-linux-arm64@1.1.0':
    resolution: {integrity: sha512-IVfGJa7gjChDET1dK9SekxFFdflarnUB8PwW8aGwEoF3oAsSDuNUTYS+SKDOyOJxQyDC1aPFMuRYLoDInyV9Ew==}
    cpu: [arm64]
    os: [linux]

  '@img/sharp-libvips-linux-arm@1.1.0':
    resolution: {integrity: sha512-s8BAd0lwUIvYCJyRdFqvsj+BJIpDBSxs6ivrOPm/R7piTs5UIwY5OjXrP2bqXC9/moGsyRa37eYWYCOGVXxVrA==}
    cpu: [arm]
    os: [linux]

  '@img/sharp-libvips-linux-ppc64@1.1.0':
    resolution: {integrity: sha512-tiXxFZFbhnkWE2LA8oQj7KYR+bWBkiV2nilRldT7bqoEZ4HiDOcePr9wVDAZPi/Id5fT1oY9iGnDq20cwUz8lQ==}
    cpu: [ppc64]
    os: [linux]

  '@img/sharp-libvips-linux-s390x@1.1.0':
    resolution: {integrity: sha512-xukSwvhguw7COyzvmjydRb3x/09+21HykyapcZchiCUkTThEQEOMtBj9UhkaBRLuBrgLFzQ2wbxdeCCJW/jgJA==}
    cpu: [s390x]
    os: [linux]

  '@img/sharp-libvips-linux-x64@1.1.0':
    resolution: {integrity: sha512-yRj2+reB8iMg9W5sULM3S74jVS7zqSzHG3Ol/twnAAkAhnGQnpjj6e4ayUz7V+FpKypwgs82xbRdYtchTTUB+Q==}
    cpu: [x64]
    os: [linux]

  '@img/sharp-libvips-linuxmusl-arm64@1.1.0':
    resolution: {integrity: sha512-jYZdG+whg0MDK+q2COKbYidaqW/WTz0cc1E+tMAusiDygrM4ypmSCjOJPmFTvHHJ8j/6cAGyeDWZOsK06tP33w==}
    cpu: [arm64]
    os: [linux]

  '@img/sharp-libvips-linuxmusl-x64@1.1.0':
    resolution: {integrity: sha512-wK7SBdwrAiycjXdkPnGCPLjYb9lD4l6Ze2gSdAGVZrEL05AOUJESWU2lhlC+Ffn5/G+VKuSm6zzbQSzFX/P65A==}
    cpu: [x64]
    os: [linux]

  '@img/sharp-linux-arm64@0.34.2':
    resolution: {integrity: sha512-D8n8wgWmPDakc83LORcfJepdOSN6MvWNzzz2ux0MnIbOqdieRZwVYY32zxVx+IFUT8er5KPcyU3XXsn+GzG/0Q==}
    engines: {node: ^18.17.0 || ^20.3.0 || >=21.0.0}
    cpu: [arm64]
    os: [linux]

  '@img/sharp-linux-arm@0.34.2':
    resolution: {integrity: sha512-0DZzkvuEOqQUP9mo2kjjKNok5AmnOr1jB2XYjkaoNRwpAYMDzRmAqUIa1nRi58S2WswqSfPOWLNOr0FDT3H5RQ==}
    engines: {node: ^18.17.0 || ^20.3.0 || >=21.0.0}
    cpu: [arm]
    os: [linux]

  '@img/sharp-linux-s390x@0.34.2':
    resolution: {integrity: sha512-EGZ1xwhBI7dNISwxjChqBGELCWMGDvmxZXKjQRuqMrakhO8QoMgqCrdjnAqJq/CScxfRn+Bb7suXBElKQpPDiw==}
    engines: {node: ^18.17.0 || ^20.3.0 || >=21.0.0}
    cpu: [s390x]
    os: [linux]

  '@img/sharp-linux-x64@0.34.2':
    resolution: {integrity: sha512-sD7J+h5nFLMMmOXYH4DD9UtSNBD05tWSSdWAcEyzqW8Cn5UxXvsHAxmxSesYUsTOBmUnjtxghKDl15EvfqLFbQ==}
    engines: {node: ^18.17.0 || ^20.3.0 || >=21.0.0}
    cpu: [x64]
    os: [linux]

  '@img/sharp-linuxmusl-arm64@0.34.2':
    resolution: {integrity: sha512-NEE2vQ6wcxYav1/A22OOxoSOGiKnNmDzCYFOZ949xFmrWZOVII1Bp3NqVVpvj+3UeHMFyN5eP/V5hzViQ5CZNA==}
    engines: {node: ^18.17.0 || ^20.3.0 || >=21.0.0}
    cpu: [arm64]
    os: [linux]

  '@img/sharp-linuxmusl-x64@0.34.2':
    resolution: {integrity: sha512-DOYMrDm5E6/8bm/yQLCWyuDJwUnlevR8xtF8bs+gjZ7cyUNYXiSf/E8Kp0Ss5xasIaXSHzb888V1BE4i1hFhAA==}
    engines: {node: ^18.17.0 || ^20.3.0 || >=21.0.0}
    cpu: [x64]
    os: [linux]

  '@img/sharp-wasm32@0.34.2':
    resolution: {integrity: sha512-/VI4mdlJ9zkaq53MbIG6rZY+QRN3MLbR6usYlgITEzi4Rpx5S6LFKsycOQjkOGmqTNmkIdLjEvooFKwww6OpdQ==}
    engines: {node: ^18.17.0 || ^20.3.0 || >=21.0.0}
    cpu: [wasm32]

  '@img/sharp-win32-arm64@0.34.2':
    resolution: {integrity: sha512-cfP/r9FdS63VA5k0xiqaNaEoGxBg9k7uE+RQGzuK9fHt7jib4zAVVseR9LsE4gJcNWgT6APKMNnCcnyOtmSEUQ==}
    engines: {node: ^18.17.0 || ^20.3.0 || >=21.0.0}
    cpu: [arm64]
    os: [win32]

  '@img/sharp-win32-ia32@0.34.2':
    resolution: {integrity: sha512-QLjGGvAbj0X/FXl8n1WbtQ6iVBpWU7JO94u/P2M4a8CFYsvQi4GW2mRy/JqkRx0qpBzaOdKJKw8uc930EX2AHw==}
    engines: {node: ^18.17.0 || ^20.3.0 || >=21.0.0}
    cpu: [ia32]
    os: [win32]

  '@img/sharp-win32-x64@0.34.2':
    resolution: {integrity: sha512-aUdT6zEYtDKCaxkofmmJDJYGCf0+pJg3eU9/oBuqvEeoB9dKI6ZLc/1iLJCTuJQDO4ptntAlkUmHgGjyuobZbw==}
    engines: {node: ^18.17.0 || ^20.3.0 || >=21.0.0}
    cpu: [x64]
    os: [win32]

  '@isaacs/cliui@8.0.2':
    resolution: {integrity: sha512-O8jcjabXaleOG9DQ0+ARXWZBTfnP4WNAqzuiJK7ll44AmxGKv/J2M4TPjxjY3znBCfvBXFzucm1twdyFybFqEA==}
    engines: {node: '>=12'}

  '@istanbuljs/load-nyc-config@1.1.0':
    resolution: {integrity: sha512-VjeHSlIzpv/NyD3N0YuHfXOPDIixcA1q2ZV98wsMqcYlPmv2n3Yb2lYP9XMElnaFVXg5A7YLTeLu6V84uQDjmQ==}
    engines: {node: '>=8'}

  '@istanbuljs/schema@0.1.3':
    resolution: {integrity: sha512-ZXRY4jNvVgSVQ8DL3LTcakaAtXwTVUxE81hslsyD2AtoXW/wVob10HkOJ1X/pAlcI7D+2YoZKg5do8G/w6RYgA==}
    engines: {node: '>=8'}

  '@jest/console@29.7.0':
    resolution: {integrity: sha512-5Ni4CU7XHQi32IJ398EEP4RrB8eV09sXP2ROqD4bksHrnTree52PsxvX8tpL8LvTZ3pFzXyPbNQReSN41CAhOg==}
    engines: {node: ^14.15.0 || ^16.10.0 || >=18.0.0}

  '@jest/core@29.7.0':
    resolution: {integrity: sha512-n7aeXWKMnGtDA48y8TLWJPJmLmmZ642Ceo78cYWEpiD7FzDgmNDV/GCVRorPABdXLJZ/9wzzgZAlHjXjxDHGsg==}
    engines: {node: ^14.15.0 || ^16.10.0 || >=18.0.0}
    peerDependencies:
      node-notifier: ^8.0.1 || ^9.0.0 || ^10.0.0
    peerDependenciesMeta:
      node-notifier:
        optional: true

  '@jest/environment@29.7.0':
    resolution: {integrity: sha512-aQIfHDq33ExsN4jP1NWGXhxgQ/wixs60gDiKO+XVMd8Mn0NWPWgc34ZQDTb2jKaUWQ7MuwoitXAsN2XVXNMpAw==}
    engines: {node: ^14.15.0 || ^16.10.0 || >=18.0.0}

  '@jest/expect-utils@29.7.0':
    resolution: {integrity: sha512-GlsNBWiFQFCVi9QVSx7f5AgMeLxe9YCCs5PuP2O2LdjDAA8Jh9eX7lA1Jq/xdXw3Wb3hyvlFNfZIfcRetSzYcA==}
    engines: {node: ^14.15.0 || ^16.10.0 || >=18.0.0}

  '@jest/expect@29.7.0':
    resolution: {integrity: sha512-8uMeAMycttpva3P1lBHB8VciS9V0XAr3GymPpipdyQXbBcuhkLQOSe8E/p92RyAdToS6ZD1tFkX+CkhoECE0dQ==}
    engines: {node: ^14.15.0 || ^16.10.0 || >=18.0.0}

  '@jest/fake-timers@29.7.0':
    resolution: {integrity: sha512-q4DH1Ha4TTFPdxLsqDXK1d3+ioSL7yL5oCMJZgDYm6i+6CygW5E5xVr/D1HdsGxjt1ZWSfUAs9OxSB/BNelWrQ==}
    engines: {node: ^14.15.0 || ^16.10.0 || >=18.0.0}

  '@jest/globals@29.7.0':
    resolution: {integrity: sha512-mpiz3dutLbkW2MNFubUGUEVLkTGiqW6yLVTA+JbP6fI6J5iL9Y0Nlg8k95pcF8ctKwCS7WVxteBs29hhfAotzQ==}
    engines: {node: ^14.15.0 || ^16.10.0 || >=18.0.0}

  '@jest/reporters@29.7.0':
    resolution: {integrity: sha512-DApq0KJbJOEzAFYjHADNNxAE3KbhxQB1y5Kplb5Waqw6zVbuWatSnMjE5gs8FUgEPmNsnZA3NCWl9NG0ia04Pg==}
    engines: {node: ^14.15.0 || ^16.10.0 || >=18.0.0}
    peerDependencies:
      node-notifier: ^8.0.1 || ^9.0.0 || ^10.0.0
    peerDependenciesMeta:
      node-notifier:
        optional: true

  '@jest/schemas@29.6.3':
    resolution: {integrity: sha512-mo5j5X+jIZmJQveBKeS/clAueipV7KgiX1vMgCxam1RNYiqE1w62n0/tJJnHtjW8ZHcQco5gY85jA3mi0L+nSA==}
    engines: {node: ^14.15.0 || ^16.10.0 || >=18.0.0}

  '@jest/source-map@29.6.3':
    resolution: {integrity: sha512-MHjT95QuipcPrpLM+8JMSzFx6eHp5Bm+4XeFDJlwsvVBjmKNiIAvasGK2fxz2WbGRlnvqehFbh07MMa7n3YJnw==}
    engines: {node: ^14.15.0 || ^16.10.0 || >=18.0.0}

  '@jest/test-result@29.7.0':
    resolution: {integrity: sha512-Fdx+tv6x1zlkJPcWXmMDAG2HBnaR9XPSd5aDWQVsfrZmLVT3lU1cwyxLgRmXR9yrq4NBoEm9BMsfgFzTQAbJYA==}
    engines: {node: ^14.15.0 || ^16.10.0 || >=18.0.0}

  '@jest/test-sequencer@29.7.0':
    resolution: {integrity: sha512-GQwJ5WZVrKnOJuiYiAF52UNUJXgTZx1NHjFSEB0qEMmSZKAkdMoIzw/Cj6x6NF4AvV23AUqDpFzQkN/eYCYTxw==}
    engines: {node: ^14.15.0 || ^16.10.0 || >=18.0.0}

  '@jest/transform@29.7.0':
    resolution: {integrity: sha512-ok/BTPFzFKVMwO5eOHRrvnBVHdRy9IrsrW1GpMaQ9MCnilNLXQKmAX8s1YXDFaai9xJpac2ySzV0YeRRECr2Vw==}
    engines: {node: ^14.15.0 || ^16.10.0 || >=18.0.0}

  '@jest/types@29.6.3':
    resolution: {integrity: sha512-u3UPsIilWKOM3F9CXtrG8LEJmNxwoCQC/XVj4IKYXvvpx7QIi/Kg1LI5uDmDpKlac62NUtX7eLjRh+jVZcLOzw==}
    engines: {node: ^14.15.0 || ^16.10.0 || >=18.0.0}

  '@jridgewell/gen-mapping@0.3.8':
    resolution: {integrity: sha512-imAbBGkb+ebQyxKgzv5Hu2nmROxoDOXHh80evxdoXNOrvAnVx7zimzc1Oo5h9RlfV4vPXaE2iM5pOFbvOCClWA==}
    engines: {node: '>=6.0.0'}

  '@jridgewell/resolve-uri@3.1.2':
    resolution: {integrity: sha512-bRISgCIjP20/tbWSPWMEi54QVPRZExkuD9lJL+UIxUKtwVJA8wW1Trb1jMs1RFXo1CBTNZ/5hpC9QvmKWdopKw==}
    engines: {node: '>=6.0.0'}

  '@jridgewell/set-array@1.2.1':
    resolution: {integrity: sha512-R8gLRTZeyp03ymzP/6Lil/28tGeGEzhx1q2k703KGWRAI1VdvPIXdG70VJc2pAMw3NA6JKL5hhFu1sJX0Mnn/A==}
    engines: {node: '>=6.0.0'}

  '@jridgewell/sourcemap-codec@1.5.0':
    resolution: {integrity: sha512-gv3ZRaISU3fjPAgNsriBRqGWQL6quFx04YMPW/zD8XMLsU32mhCCbfbO6KZFLjvYpCZ8zyDEgqsgf+PwPaM7GQ==}

  '@jridgewell/trace-mapping@0.3.25':
    resolution: {integrity: sha512-vNk6aEwybGtawWmy/PzwnGDOjCkLWSD2wqvjGGAgOAwCGWySYXfYoxt00IJkTF+8Lb57DwOb3Aa0o9CApepiYQ==}

  '@jridgewell/trace-mapping@0.3.9':
    resolution: {integrity: sha512-3Belt6tdc8bPgAtbcmdtNJlirVoTmEb5e2gC94PnkwEW9jI6CAHUeoG85tjWP5WquqfavoMtMwiG4P926ZKKuQ==}

  '@jsdevtools/ono@7.1.3':
    resolution: {integrity: sha512-4JQNk+3mVzK3xh2rqd6RB4J46qUR19azEHBneZyTZM+c456qOrbbM/5xcR8huNCCcbVt7+UmizG6GuUvPvKUYg==}

  '@lukeed/ms@2.0.2':
    resolution: {integrity: sha512-9I2Zn6+NJLfaGoz9jN3lpwDgAYvfGeNYdbAIjJOqzs4Tpc+VU3Jqq4IofSUBKajiDS8k9fZIg18/z13mpk1bsA==}
    engines: {node: '>=8'}

  '@mongodb-js/saslprep@1.2.0':
    resolution: {integrity: sha512-+ywrb0AqkfaYuhHs6LxKWgqbh3I72EpEgESCw37o+9qPx9WTCkgDm2B+eMrwehGtHBWHFU4GXvnSCNiFhhausg==}

  '@next/env@15.3.3':
    resolution: {integrity: sha512-OdiMrzCl2Xi0VTjiQQUK0Xh7bJHnOuET2s+3V+Y40WJBAXrJeGA3f+I8MZJ/YQ3mVGi5XGR1L66oFlgqXhQ4Vw==}

  '@next/swc-darwin-arm64@15.3.3':
    resolution: {integrity: sha512-WRJERLuH+O3oYB4yZNVahSVFmtxRNjNF1I1c34tYMoJb0Pve+7/RaLAJJizyYiFhjYNGHRAE1Ri2Fd23zgDqhg==}
    engines: {node: '>= 10'}
    cpu: [arm64]
    os: [darwin]

  '@next/swc-darwin-x64@15.3.3':
    resolution: {integrity: sha512-XHdzH/yBc55lu78k/XwtuFR/ZXUTcflpRXcsu0nKmF45U96jt1tsOZhVrn5YH+paw66zOANpOnFQ9i6/j+UYvw==}
    engines: {node: '>= 10'}
    cpu: [x64]
    os: [darwin]

  '@next/swc-linux-arm64-gnu@15.3.3':
    resolution: {integrity: sha512-VZ3sYL2LXB8znNGcjhocikEkag/8xiLgnvQts41tq6i+wql63SMS1Q6N8RVXHw5pEUjiof+II3HkDd7GFcgkzw==}
    engines: {node: '>= 10'}
    cpu: [arm64]
    os: [linux]

  '@next/swc-linux-arm64-musl@15.3.3':
    resolution: {integrity: sha512-h6Y1fLU4RWAp1HPNJWDYBQ+e3G7sLckyBXhmH9ajn8l/RSMnhbuPBV/fXmy3muMcVwoJdHL+UtzRzs0nXOf9SA==}
    engines: {node: '>= 10'}
    cpu: [arm64]
    os: [linux]

  '@next/swc-linux-x64-gnu@15.3.3':
    resolution: {integrity: sha512-jJ8HRiF3N8Zw6hGlytCj5BiHyG/K+fnTKVDEKvUCyiQ/0r5tgwO7OgaRiOjjRoIx2vwLR+Rz8hQoPrnmFbJdfw==}
    engines: {node: '>= 10'}
    cpu: [x64]
    os: [linux]

  '@next/swc-linux-x64-musl@15.3.3':
    resolution: {integrity: sha512-HrUcTr4N+RgiiGn3jjeT6Oo208UT/7BuTr7K0mdKRBtTbT4v9zJqCDKO97DUqqoBK1qyzP1RwvrWTvU6EPh/Cw==}
    engines: {node: '>= 10'}
    cpu: [x64]
    os: [linux]

  '@next/swc-win32-arm64-msvc@15.3.3':
    resolution: {integrity: sha512-SxorONgi6K7ZUysMtRF3mIeHC5aA3IQLmKFQzU0OuhuUYwpOBc1ypaLJLP5Bf3M9k53KUUUj4vTPwzGvl/NwlQ==}
    engines: {node: '>= 10'}
    cpu: [arm64]
    os: [win32]

  '@next/swc-win32-x64-msvc@15.3.3':
    resolution: {integrity: sha512-4QZG6F8enl9/S2+yIiOiju0iCTFd93d8VC1q9LZS4p/Xuk81W2QDjCFeoogmrWWkAD59z8ZxepBQap2dKS5ruw==}
    engines: {node: '>= 10'}
    cpu: [x64]
    os: [win32]

  '@panva/hkdf@1.2.1':
    resolution: {integrity: sha512-6oclG6Y3PiDFcoyk8srjLfVKyMfVCKJ27JwNPViuXziFpmdz+MZnZN/aKY0JGXgYuO/VghU0jcOAZgWXZ1Dmrw==}

  '@prisma/client@6.9.0':
    resolution: {integrity: sha512-Gg7j1hwy3SgF1KHrh0PZsYvAaykeR0PaxusnLXydehS96voYCGt1U5zVR31NIouYc63hWzidcrir1a7AIyCsNQ==}
    engines: {node: '>=18.18'}
    peerDependencies:
      prisma: '*'
      typescript: '>=5.1.0'
    peerDependenciesMeta:
      prisma:
        optional: true
      typescript:
        optional: true

  '@prisma/config@6.9.0':
    resolution: {integrity: sha512-Wcfk8/lN3WRJd5w4jmNQkUwhUw0eksaU/+BlAJwPQKW10k0h0LC9PD/6TQFmqKVbHQL0vG2z266r0S1MPzzhbA==}

  '@prisma/debug@6.9.0':
    resolution: {integrity: sha512-bFeur/qi/Q+Mqk4JdQ3R38upSYPebv5aOyD1RKywVD+rAMLtRkmTFn28ZuTtVOnZHEdtxnNOCH+bPIeSGz1+Fg==}

  '@prisma/engines-version@6.9.0-10.81e4af48011447c3cc503a190e86995b66d2a28e':
    resolution: {integrity: sha512-Qp9gMoBHgqhKlrvumZWujmuD7q4DV/gooEyPCLtbkc13EZdSz2RsGUJ5mHb3RJgAbk+dm6XenqG7obJEhXcJ6Q==}

  '@prisma/engines@6.9.0':
    resolution: {integrity: sha512-im0X0bwDLA0244CDf8fuvnLuCQcBBdAGgr+ByvGfQY9wWl6EA+kRGwVk8ZIpG65rnlOwtaWIr/ZcEU5pNVvq9g==}

  '@prisma/fetch-engine@6.9.0':
    resolution: {integrity: sha512-PMKhJdl4fOdeE3J3NkcWZ+tf3W6rx3ht/rLU8w4SXFRcLhd5+3VcqY4Kslpdm8osca4ej3gTfB3+cSk5pGxgFg==}

  '@prisma/get-platform@6.9.0':
    resolution: {integrity: sha512-/B4n+5V1LI/1JQcHp+sUpyRT1bBgZVPHbsC4lt4/19Xp4jvNIVcq5KYNtQDk5e/ukTSjo9PZVAxxy9ieFtlpTQ==}

  '@react-oauth/google@0.12.2':
    resolution: {integrity: sha512-d1GVm2uD4E44EJft2RbKtp8Z1fp/gK8Lb6KHgs3pHlM0PxCXGLaq8LLYQYENnN4xPWO1gkL4apBtlPKzpLvZwg==}
    peerDependencies:
      react: '>=16.8.0'
      react-dom: '>=16.8.0'

  '@scarf/scarf@1.4.0':
    resolution: {integrity: sha512-xxeapPiUXdZAE3che6f3xogoJPeZgig6omHEy1rIY5WVsB3H2BHNnZH+gHG6x91SCWyQCzWGsuL2Hh3ClO5/qQ==}

  '@sideway/address@4.1.5':
    resolution: {integrity: sha512-IqO/DUQHUkPeixNQ8n0JA6102hT9CmaljNTPmQ1u8MEhBo/R4Q8eKLN/vGZxuebwOroDB4cbpjheD4+/sKFK4Q==}

  '@sideway/formula@3.0.1':
    resolution: {integrity: sha512-/poHZJJVjx3L+zVD6g9KgHfYnb443oi7wLu/XKojDviHy6HOEOA6z1Trk5aR1dGcmPenJEgb2sK2I80LeS3MIg==}

  '@sideway/pinpoint@2.0.0':
    resolution: {integrity: sha512-RNiOoTPkptFtSVzQevY/yWtZwf/RxyVnPy/OcA9HBM3MlGDnBEYL5B41H0MTn0Uec8Hi+2qUtTfG2WWZBmMejQ==}

  '@sinclair/typebox@0.27.8':
    resolution: {integrity: sha512-+Fj43pSMwJs4KRrH/938Uf+uAELIgVBmQzg/q1YG10djyfA3TnrU8N8XzqCh/okZdszqBQTZf96idMfE5lnwTA==}

  '@sinonjs/commons@3.0.1':
    resolution: {integrity: sha512-K3mCHKQ9sVh8o1C9cxkwxaOmXoAMlDxC1mYyHrjqOWEcBjYr76t96zL2zlj5dUGZ3HSw240X1qgH3Mjf1yJWpQ==}

  '@sinonjs/fake-timers@10.3.0':
    resolution: {integrity: sha512-V4BG07kuYSUkTCSBHG8G8TNhM+F19jXFWnQtzj+we8DrkpSBCee9Z3Ms8yiGer/dlmhe35/Xdgyo3/0rQKg7YA==}

  '@smithy/abort-controller@4.0.4':
    resolution: {integrity: sha512-gJnEjZMvigPDQWHrW3oPrFhQtkrgqBkyjj3pCIdF3A5M6vsZODG93KNlfJprv6bp4245bdT32fsHK4kkH3KYDA==}
    engines: {node: '>=18.0.0'}

  '@smithy/chunked-blob-reader-native@4.0.0':
    resolution: {integrity: sha512-R9wM2yPmfEMsUmlMlIgSzOyICs0x9uu7UTHoccMyt7BWw8shcGM8HqB355+BZCPBcySvbTYMs62EgEQkNxz2ig==}
    engines: {node: '>=18.0.0'}

  '@smithy/chunked-blob-reader@5.0.0':
    resolution: {integrity: sha512-+sKqDBQqb036hh4NPaUiEkYFkTUGYzRsn3EuFhyfQfMy6oGHEUJDurLP9Ufb5dasr/XiAmPNMr6wa9afjQB+Gw==}
    engines: {node: '>=18.0.0'}

  '@smithy/config-resolver@4.1.4':
    resolution: {integrity: sha512-prmU+rDddxHOH0oNcwemL+SwnzcG65sBF2yXRO7aeXIn/xTlq2pX7JLVbkBnVLowHLg4/OL4+jBmv9hVrVGS+w==}
    engines: {node: '>=18.0.0'}

  '@smithy/core@3.5.3':
    resolution: {integrity: sha512-xa5byV9fEguZNofCclv6v9ra0FYh5FATQW/da7FQUVTic94DfrN/NvmKZjrMyzbpqfot9ZjBaO8U1UeTbmSLuA==}
    engines: {node: '>=18.0.0'}

  '@smithy/credential-provider-imds@4.0.6':
    resolution: {integrity: sha512-hKMWcANhUiNbCJouYkZ9V3+/Qf9pteR1dnwgdyzR09R4ODEYx8BbUysHwRSyex4rZ9zapddZhLFTnT4ZijR4pw==}
    engines: {node: '>=18.0.0'}

  '@smithy/eventstream-codec@4.0.4':
    resolution: {integrity: sha512-7XoWfZqWb/QoR/rAU4VSi0mWnO2vu9/ltS6JZ5ZSZv0eovLVfDfu0/AX4ub33RsJTOth3TiFWSHS5YdztvFnig==}
    engines: {node: '>=18.0.0'}

  '@smithy/eventstream-serde-browser@4.0.4':
    resolution: {integrity: sha512-3fb/9SYaYqbpy/z/H3yIi0bYKyAa89y6xPmIqwr2vQiUT2St+avRt8UKwsWt9fEdEasc5d/V+QjrviRaX1JRFA==}
    engines: {node: '>=18.0.0'}

  '@smithy/eventstream-serde-config-resolver@4.1.2':
    resolution: {integrity: sha512-JGtambizrWP50xHgbzZI04IWU7LdI0nh/wGbqH3sJesYToMi2j/DcoElqyOcqEIG/D4tNyxgRuaqBXWE3zOFhQ==}
    engines: {node: '>=18.0.0'}

  '@smithy/eventstream-serde-node@4.0.4':
    resolution: {integrity: sha512-RD6UwNZ5zISpOWPuhVgRz60GkSIp0dy1fuZmj4RYmqLVRtejFqQ16WmfYDdoSoAjlp1LX+FnZo+/hkdmyyGZ1w==}
    engines: {node: '>=18.0.0'}

  '@smithy/eventstream-serde-universal@4.0.4':
    resolution: {integrity: sha512-UeJpOmLGhq1SLox79QWw/0n2PFX+oPRE1ZyRMxPIaFEfCqWaqpB7BU9C8kpPOGEhLF7AwEqfFbtwNxGy4ReENA==}
    engines: {node: '>=18.0.0'}

  '@smithy/fetch-http-handler@5.0.4':
    resolution: {integrity: sha512-AMtBR5pHppYMVD7z7G+OlHHAcgAN7v0kVKEpHuTO4Gb199Gowh0taYi9oDStFeUhetkeP55JLSVlTW1n9rFtUw==}
    engines: {node: '>=18.0.0'}

  '@smithy/hash-blob-browser@4.0.4':
    resolution: {integrity: sha512-WszRiACJiQV3QG6XMV44i5YWlkrlsM5Yxgz4jvsksuu7LDXA6wAtypfPajtNTadzpJy3KyJPoWehYpmZGKUFIQ==}
    engines: {node: '>=18.0.0'}

  '@smithy/hash-node@4.0.4':
    resolution: {integrity: sha512-qnbTPUhCVnCgBp4z4BUJUhOEkVwxiEi1cyFM+Zj6o+aY8OFGxUQleKWq8ltgp3dujuhXojIvJWdoqpm6dVO3lQ==}
    engines: {node: '>=18.0.0'}

  '@smithy/hash-stream-node@4.0.4':
    resolution: {integrity: sha512-wHo0d8GXyVmpmMh/qOR0R7Y46/G1y6OR8U+bSTB4ppEzRxd1xVAQ9xOE9hOc0bSjhz0ujCPAbfNLkLrpa6cevg==}
    engines: {node: '>=18.0.0'}

  '@smithy/invalid-dependency@4.0.4':
    resolution: {integrity: sha512-bNYMi7WKTJHu0gn26wg8OscncTt1t2b8KcsZxvOv56XA6cyXtOAAAaNP7+m45xfppXfOatXF3Sb1MNsLUgVLTw==}
    engines: {node: '>=18.0.0'}

  '@smithy/is-array-buffer@2.2.0':
    resolution: {integrity: sha512-GGP3O9QFD24uGeAXYUjwSTXARoqpZykHadOmA8G5vfJPK0/DC67qa//0qvqrJzL1xc8WQWX7/yc7fwudjPHPhA==}
    engines: {node: '>=14.0.0'}

  '@smithy/is-array-buffer@4.0.0':
    resolution: {integrity: sha512-saYhF8ZZNoJDTvJBEWgeBccCg+yvp1CX+ed12yORU3NilJScfc6gfch2oVb4QgxZrGUx3/ZJlb+c/dJbyupxlw==}
    engines: {node: '>=18.0.0'}

  '@smithy/md5-js@4.0.4':
    resolution: {integrity: sha512-uGLBVqcOwrLvGh/v/jw423yWHq/ofUGK1W31M2TNspLQbUV1Va0F5kTxtirkoHawODAZcjXTSGi7JwbnPcDPJg==}
    engines: {node: '>=18.0.0'}

  '@smithy/middleware-content-length@4.0.4':
    resolution: {integrity: sha512-F7gDyfI2BB1Kc+4M6rpuOLne5LOcEknH1n6UQB69qv+HucXBR1rkzXBnQTB2q46sFy1PM/zuSJOB532yc8bg3w==}
    engines: {node: '>=18.0.0'}

  '@smithy/middleware-endpoint@4.1.11':
    resolution: {integrity: sha512-zDogwtRLzKl58lVS8wPcARevFZNBOOqnmzWWxVe9XiaXU2CADFjvJ9XfNibgkOWs08sxLuSr81NrpY4mgp9OwQ==}
    engines: {node: '>=18.0.0'}

  '@smithy/middleware-retry@4.1.12':
    resolution: {integrity: sha512-wvIH70c4e91NtRxdaLZF+mbLZ/HcC6yg7ySKUiufL6ESp6zJUSnJucZ309AvG9nqCFHSRB5I6T3Ez1Q9wCh0Ww==}
    engines: {node: '>=18.0.0'}

  '@smithy/middleware-serde@4.0.8':
    resolution: {integrity: sha512-iSSl7HJoJaGyMIoNn2B7czghOVwJ9nD7TMvLhMWeSB5vt0TnEYyRRqPJu/TqW76WScaNvYYB8nRoiBHR9S1Ddw==}
    engines: {node: '>=18.0.0'}

  '@smithy/middleware-stack@4.0.4':
    resolution: {integrity: sha512-kagK5ggDrBUCCzI93ft6DjteNSfY8Ulr83UtySog/h09lTIOAJ/xUSObutanlPT0nhoHAkpmW9V5K8oPyLh+QA==}
    engines: {node: '>=18.0.0'}

  '@smithy/node-config-provider@4.1.3':
    resolution: {integrity: sha512-HGHQr2s59qaU1lrVH6MbLlmOBxadtzTsoO4c+bF5asdgVik3I8o7JIOzoeqWc5MjVa+vD36/LWE0iXKpNqooRw==}
    engines: {node: '>=18.0.0'}

  '@smithy/node-http-handler@4.0.6':
    resolution: {integrity: sha512-NqbmSz7AW2rvw4kXhKGrYTiJVDHnMsFnX4i+/FzcZAfbOBauPYs2ekuECkSbtqaxETLLTu9Rl/ex6+I2BKErPA==}
    engines: {node: '>=18.0.0'}

  '@smithy/property-provider@4.0.4':
    resolution: {integrity: sha512-qHJ2sSgu4FqF4U/5UUp4DhXNmdTrgmoAai6oQiM+c5RZ/sbDwJ12qxB1M6FnP+Tn/ggkPZf9ccn4jqKSINaquw==}
    engines: {node: '>=18.0.0'}

  '@smithy/protocol-http@5.1.2':
    resolution: {integrity: sha512-rOG5cNLBXovxIrICSBm95dLqzfvxjEmuZx4KK3hWwPFHGdW3lxY0fZNXfv2zebfRO7sJZ5pKJYHScsqopeIWtQ==}
    engines: {node: '>=18.0.0'}

  '@smithy/querystring-builder@4.0.4':
    resolution: {integrity: sha512-SwREZcDnEYoh9tLNgMbpop+UTGq44Hl9tdj3rf+yeLcfH7+J8OXEBaMc2kDxtyRHu8BhSg9ADEx0gFHvpJgU8w==}
    engines: {node: '>=18.0.0'}

  '@smithy/querystring-parser@4.0.4':
    resolution: {integrity: sha512-6yZf53i/qB8gRHH/l2ZwUG5xgkPgQF15/KxH0DdXMDHjesA9MeZje/853ifkSY0x4m5S+dfDZ+c4x439PF0M2w==}
    engines: {node: '>=18.0.0'}

  '@smithy/service-error-classification@4.0.5':
    resolution: {integrity: sha512-LvcfhrnCBvCmTee81pRlh1F39yTS/+kYleVeLCwNtkY8wtGg8V/ca9rbZZvYIl8OjlMtL6KIjaiL/lgVqHD2nA==}
    engines: {node: '>=18.0.0'}

  '@smithy/shared-ini-file-loader@4.0.4':
    resolution: {integrity: sha512-63X0260LoFBjrHifPDs+nM9tV0VMkOTl4JRMYNuKh/f5PauSjowTfvF3LogfkWdcPoxsA9UjqEOgjeYIbhb7Nw==}
    engines: {node: '>=18.0.0'}

  '@smithy/signature-v4@5.1.2':
    resolution: {integrity: sha512-d3+U/VpX7a60seHziWnVZOHuEgJlclufjkS6zhXvxcJgkJq4UWdH5eOBLzHRMx6gXjsdT9h6lfpmLzbrdupHgQ==}
    engines: {node: '>=18.0.0'}

  '@smithy/smithy-client@4.4.3':
    resolution: {integrity: sha512-xxzNYgA0HD6ETCe5QJubsxP0hQH3QK3kbpJz3QrosBCuIWyEXLR/CO5hFb2OeawEKUxMNhz3a1nuJNN2np2RMA==}
    engines: {node: '>=18.0.0'}

  '@smithy/types@4.3.1':
    resolution: {integrity: sha512-UqKOQBL2x6+HWl3P+3QqFD4ncKq0I8Nuz9QItGv5WuKuMHuuwlhvqcZCoXGfc+P1QmfJE7VieykoYYmrOoFJxA==}
    engines: {node: '>=18.0.0'}

  '@smithy/url-parser@4.0.4':
    resolution: {integrity: sha512-eMkc144MuN7B0TDA4U2fKs+BqczVbk3W+qIvcoCY6D1JY3hnAdCuhCZODC+GAeaxj0p6Jroz4+XMUn3PCxQQeQ==}
    engines: {node: '>=18.0.0'}

  '@smithy/util-base64@4.0.0':
    resolution: {integrity: sha512-CvHfCmO2mchox9kjrtzoHkWHxjHZzaFojLc8quxXY7WAAMAg43nuxwv95tATVgQFNDwd4M9S1qFzj40Ul41Kmg==}
    engines: {node: '>=18.0.0'}

  '@smithy/util-body-length-browser@4.0.0':
    resolution: {integrity: sha512-sNi3DL0/k64/LO3A256M+m3CDdG6V7WKWHdAiBBMUN8S3hK3aMPhwnPik2A/a2ONN+9doY9UxaLfgqsIRg69QA==}
    engines: {node: '>=18.0.0'}

  '@smithy/util-body-length-node@4.0.0':
    resolution: {integrity: sha512-q0iDP3VsZzqJyje8xJWEJCNIu3lktUGVoSy1KB0UWym2CL1siV3artm+u1DFYTLejpsrdGyCSWBdGNjJzfDPjg==}
    engines: {node: '>=18.0.0'}

  '@smithy/util-buffer-from@2.2.0':
    resolution: {integrity: sha512-IJdWBbTcMQ6DA0gdNhh/BwrLkDR+ADW5Kr1aZmd4k3DIF6ezMV4R2NIAmT08wQJ3yUK82thHWmC/TnK/wpMMIA==}
    engines: {node: '>=14.0.0'}

  '@smithy/util-buffer-from@4.0.0':
    resolution: {integrity: sha512-9TOQ7781sZvddgO8nxueKi3+yGvkY35kotA0Y6BWRajAv8jjmigQ1sBwz0UX47pQMYXJPahSKEKYFgt+rXdcug==}
    engines: {node: '>=18.0.0'}

  '@smithy/util-config-provider@4.0.0':
    resolution: {integrity: sha512-L1RBVzLyfE8OXH+1hsJ8p+acNUSirQnWQ6/EgpchV88G6zGBTDPdXiiExei6Z1wR2RxYvxY/XLw6AMNCCt8H3w==}
    engines: {node: '>=18.0.0'}

  '@smithy/util-defaults-mode-browser@4.0.19':
    resolution: {integrity: sha512-mvLMh87xSmQrV5XqnUYEPoiFFeEGYeAKIDDKdhE2ahqitm8OHM3aSvhqL6rrK6wm1brIk90JhxDf5lf2hbrLbQ==}
    engines: {node: '>=18.0.0'}

  '@smithy/util-defaults-mode-node@4.0.19':
    resolution: {integrity: sha512-8tYnx+LUfj6m+zkUUIrIQJxPM1xVxfRBvoGHua7R/i6qAxOMjqR6CpEpDwKoIs1o0+hOjGvkKE23CafKL0vJ9w==}
    engines: {node: '>=18.0.0'}

  '@smithy/util-endpoints@3.0.6':
    resolution: {integrity: sha512-YARl3tFL3WgPuLzljRUnrS2ngLiUtkwhQtj8PAL13XZSyUiNLQxwG3fBBq3QXFqGFUXepIN73pINp3y8c2nBmA==}
    engines: {node: '>=18.0.0'}

  '@smithy/util-hex-encoding@4.0.0':
    resolution: {integrity: sha512-Yk5mLhHtfIgW2W2WQZWSg5kuMZCVbvhFmC7rV4IO2QqnZdbEFPmQnCcGMAX2z/8Qj3B9hYYNjZOhWym+RwhePw==}
    engines: {node: '>=18.0.0'}

  '@smithy/util-middleware@4.0.4':
    resolution: {integrity: sha512-9MLKmkBmf4PRb0ONJikCbCwORACcil6gUWojwARCClT7RmLzF04hUR4WdRprIXal7XVyrddadYNfp2eF3nrvtQ==}
    engines: {node: '>=18.0.0'}

  '@smithy/util-retry@4.0.5':
    resolution: {integrity: sha512-V7MSjVDTlEt/plmOFBn1762Dyu5uqMrV2Pl2X0dYk4XvWfdWJNe9Bs5Bzb56wkCuiWjSfClVMGcsuKrGj7S/yg==}
    engines: {node: '>=18.0.0'}

  '@smithy/util-stream@4.2.2':
    resolution: {integrity: sha512-aI+GLi7MJoVxg24/3J1ipwLoYzgkB4kUfogZfnslcYlynj3xsQ0e7vk4TnTro9hhsS5PvX1mwmkRqqHQjwcU7w==}
    engines: {node: '>=18.0.0'}

  '@smithy/util-uri-escape@4.0.0':
    resolution: {integrity: sha512-77yfbCbQMtgtTylO9itEAdpPXSog3ZxMe09AEhm0dU0NLTalV70ghDZFR+Nfi1C60jnJoh/Re4090/DuZh2Omg==}
    engines: {node: '>=18.0.0'}

  '@smithy/util-utf8@2.3.0':
    resolution: {integrity: sha512-R8Rdn8Hy72KKcebgLiv8jQcQkXoLMOGGv5uI1/k0l+snqkOzQ1R0ChUBCxWMlBsFMekWjq0wRudIweFs7sKT5A==}
    engines: {node: '>=14.0.0'}

  '@smithy/util-utf8@4.0.0':
    resolution: {integrity: sha512-b+zebfKCfRdgNJDknHCob3O7FpeYQN6ZG6YLExMcasDHsCXlsXCEuiPZeLnJLpwa5dvPetGlnGCiMHuLwGvFow==}
    engines: {node: '>=18.0.0'}

  '@smithy/util-waiter@4.0.5':
    resolution: {integrity: sha512-4QvC49HTteI1gfemu0I1syWovJgPvGn7CVUoN9ZFkdvr/cCFkrEL7qNCdx/2eICqDWEGnnr68oMdSIPCLAriSQ==}
    engines: {node: '>=18.0.0'}

  '@socket.io/component-emitter@3.1.2':
    resolution: {integrity: sha512-9BCxFwvbGg/RsZK9tjXd8s4UcwR0MWeFQ1XEKIQVVvAGJyINdrqKMcTRyLoK8Rse1GjzLV9cwjWV1olXRWEXVA==}

  '@standard-schema/utils@0.3.0':
    resolution: {integrity: sha512-e7Mew686owMaPJVNNLs55PUvgz371nKgwsc4vxE49zsODpJEnxgxRo2y/OKrqueavXgZNMDVj3DdHFlaSAeU8g==}

  '@swc/counter@0.1.3':
    resolution: {integrity: sha512-e2BR4lsJkkRlKZ/qCHPw9ZaSxc0MVUd7gtbtaB7aMvHeJVYe8sOB8DBZkP2DtISHGSku9sCK6T6cnY0CtXrOCQ==}

  '@swc/helpers@0.5.15':
    resolution: {integrity: sha512-JQ5TuMi45Owi4/BIMAJBoSQoOJu12oOk/gADqlcUL9JEdHB8vyjUSsxqeNXnmXHjYKMi2WcYtezGEEhqUI/E2g==}

  '@tsconfig/node10@1.0.11':
    resolution: {integrity: sha512-DcRjDCujK/kCk/cUe8Xz8ZSpm8mS3mNNpta+jGCA6USEDfktlNvm1+IuZ9eTcDbNk41BHwpHHeW+N1lKCz4zOw==}

  '@tsconfig/node12@1.0.11':
    resolution: {integrity: sha512-cqefuRsh12pWyGsIoBKJA9luFu3mRxCA+ORZvA4ktLSzIuCUtWVxGIuXigEwO5/ywWFMZ2QEGKWvkZG1zDMTag==}

  '@tsconfig/node14@1.0.3':
    resolution: {integrity: sha512-ysT8mhdixWK6Hw3i1V2AeRqZ5WfXg1G43mqoYlM2nc6388Fq5jcXyr5mRsqViLx/GJYdoL0bfXD8nmF+Zn/Iow==}

  '@tsconfig/node16@1.0.4':
    resolution: {integrity: sha512-vxhUy4J8lyeyinH7Azl1pdd43GJhZH/tP2weN8TntQblOY+A0XbT8DJk1/oCPuOOyg/Ja757rG0CgHcWC8OfMA==}

  '@types/babel__core@7.20.5':
    resolution: {integrity: sha512-qoQprZvz5wQFJwMDqeseRXWv3rqMvhgpbXFfVyWhbx9X47POIA6i/+dXefEmZKoAgOaTdaIgNSMqMIU61yRyzA==}

  '@types/babel__generator@7.6.8':
    resolution: {integrity: sha512-ASsj+tpEDsEiFr1arWrlN6V3mdfjRMZt6LtK/Vp/kreFLnr5QH5+DhvD5nINYZXzwJvXeGq+05iUXcAzVrqWtw==}

  '@types/babel__template@7.4.4':
    resolution: {integrity: sha512-h/NUaSyG5EyxBIp8YRxo4RMe2/qQgvyowRwVMzhYhBCONbW8PUsg4lkFMrhgZhUe5z3L3MiLDuvyJ/CaPa2A8A==}

  '@types/babel__traverse@7.20.6':
    resolution: {integrity: sha512-r1bzfrm0tomOI8g1SzvCaQHo6Lcv6zu0EA+W2kHrt8dyrHQxGzBBL4kdkzIS+jBMV+EYcMAEAqXqYaLJq5rOZg==}

  '@types/bcrypt@5.0.2':
    resolution: {integrity: sha512-6atioO8Y75fNcbmj0G7UjI9lXN2pQ/IGJ2FWT4a/btd0Lk9lQalHLKhkgKVZ3r+spnmWUKfbMi1GEe9wyHQfNQ==}

  '@types/body-parser@1.19.5':
    resolution: {integrity: sha512-fB3Zu92ucau0iQ0JMCFQE7b/dv8Ot07NI3KaZIkIUNXq82k4eBAqUaneXfleGY9JWskeS9y+u0nXMyspcuQrCg==}

  '@types/connect@3.4.38':
    resolution: {integrity: sha512-K6uROf1LD88uDQqJCktA4yzL1YYAK6NgfsI0v/mTgyPKWsX1CnJ0XPSDhViejru1GcRkLWb8RlzFYJRqGUbaug==}

  '@types/cors@2.8.17':
    resolution: {integrity: sha512-8CGDvrBj1zgo2qE+oS3pOCyYNqCPryMWY2bGfwA0dcfopWGgxs+78df0Rs3rc9THP4JkOhLsAa+15VdpAqkcUA==}

  '@types/express-serve-static-core@5.0.6':
    resolution: {integrity: sha512-3xhRnjJPkULekpSzgtoNYYcTWgEZkp4myc+Saevii5JPnHNvHMRlBSHDbs7Bh1iPPoVTERHEZXyhyLbMEsExsA==}

  '@types/express@5.0.1':
    resolution: {integrity: sha512-UZUw8vjpWFXuDnjFTh7/5c2TWDlQqeXHi6hcN7F2XSVT5P+WmUnnbFS3KA6Jnc6IsEqI2qCVu2bK0R0J4A8ZQQ==}

  '@types/graceful-fs@4.1.9':
    resolution: {integrity: sha512-olP3sd1qOEe5dXTSaFvQG+02VdRXcdytWLAZsAq1PecU8uqQAhkrnbli7DagjtXKW/Bl7YJbUsa8MPcuc8LHEQ==}

  '@types/http-errors@2.0.4':
    resolution: {integrity: sha512-D0CFMMtydbJAegzOyHjtiKPLlvnm3iTZyZRSZoLq2mRhDdmLfIWOCYPfQJ4cu2erKghU++QvjcUjp/5h7hESpA==}

  '@types/istanbul-lib-coverage@2.0.6':
    resolution: {integrity: sha512-2QF/t/auWm0lsy8XtKVPG19v3sSOQlJe/YHZgfjb/KBBHOGSV+J2q/S671rcq9uTBrLAXmZpqJiaQbMT+zNU1w==}

  '@types/istanbul-lib-report@3.0.3':
    resolution: {integrity: sha512-NQn7AHQnk/RSLOxrBbGyJM/aVQ+pjj5HCgasFxc0K/KhoATfQ/47AyUl15I2yBUpihjmas+a+VJBOqecrFH+uA==}

  '@types/istanbul-reports@3.0.4':
    resolution: {integrity: sha512-pk2B1NWalF9toCRu6gjBzR69syFjP4Od8WRAX+0mmf9lAjCRicLOWc+ZrxZHx/0XRjotgkF9t6iaMJ+aXcOdZQ==}

  '@types/jest@29.5.14':
    resolution: {integrity: sha512-ZN+4sdnLUbo8EVvVc2ao0GFW6oVrQRPn4K2lglySj7APvSrgzxHiNNK99us4WDMi57xxA2yggblIAMNhXOotLQ==}

  '@types/json-schema@7.0.15':
    resolution: {integrity: sha512-5+fP8P8MFNC+AyZCDxrB2pkZFPGzqQWUzpSeuuVLvm8VMcorNYavBqoFcxK8bQz4Qsbn4oUEEem4wDLfcysGHA==}

  '@types/jsonwebtoken@9.0.9':
    resolution: {integrity: sha512-uoe+GxEuHbvy12OUQct2X9JenKM3qAscquYymuQN4fMWG9DBQtykrQEFcAbVACF7qaLw9BePSodUL0kquqBJpQ==}

  '@types/mime@1.3.5':
    resolution: {integrity: sha512-/pyBZWSLD2n0dcHE3hq8s8ZvcETHtEuF+3E7XVt0Ig2nvsVQXdghHVcEkIWjy9A0wKfTn97a/PSDYohKIlnP/w==}

  '@types/ms@2.1.0':
    resolution: {integrity: sha512-GsCCIZDE/p3i96vtEqx+7dBUGXrc7zeSK3wwPHIaRThS+9OhWIXRqzs4d6k1SVU8g91DrNRWxWUGhp5KXQb2VA==}

  '@types/multer-s3@3.0.3':
    resolution: {integrity: sha512-VgWygI9UwyS7loLithUUi0qAMIDWdNrERS2Sb06UuPYiLzKuIFn2NgL7satyl4v8sh/LLoU7DiPanvbQaRg9Yg==}

  '@types/multer@1.4.13':
    resolution: {integrity: sha512-bhhdtPw7JqCiEfC9Jimx5LqX9BDIPJEh2q/fQ4bqbBPtyEZYr3cvF22NwG0DmPZNYA0CAf2CnqDB4KIGGpJcaw==}

  '@types/node@22.13.10':
    resolution: {integrity: sha512-I6LPUvlRH+O6VRUqYOcMudhaIdUVWfsjnZavnsraHvpBwaEyMN29ry+0UVJhImYL16xsscu0aske3yA+uPOWfw==}

  '@types/nodemailer@6.4.17':
    resolution: {integrity: sha512-I9CCaIp6DTldEg7vyUTZi8+9Vo0hi1/T8gv3C89yk1rSAAzoKQ8H8ki/jBYJSFoH/BisgLP8tkZMlQ91CIquww==}

  '@types/pg@8.11.11':
    resolution: {integrity: sha512-kGT1qKM8wJQ5qlawUrEkXgvMSXoV213KfMGXcwfDwUIfUHXqXYXOfS1nE1LINRJVVVx5wCm70XnFlMHaIcQAfw==}

  '@types/qs@6.9.18':
    resolution: {integrity: sha512-kK7dgTYDyGqS+e2Q4aK9X3D7q234CIZ1Bv0q/7Z5IwRDoADNU81xXJK/YVyLbLTZCoIwUoDoffFeF+p/eIklAA==}

  '@types/range-parser@1.2.7':
    resolution: {integrity: sha512-hKormJbkJqzQGhziax5PItDUTMAM9uE2XXQmM37dyd4hVM+5aVl7oVxMVUiVQn2oCQFN/LKCZdvSM0pFRqbSmQ==}

  '@types/send@0.17.4':
    resolution: {integrity: sha512-x2EM6TJOybec7c52BX0ZspPodMsQUd5L6PRwOunVyVUhXiBSKf3AezDL8Dgvgt5o0UfKNfuA0eMLr2wLT4AiBA==}

  '@types/serve-static@1.15.7':
    resolution: {integrity: sha512-W8Ym+h8nhuRwaKPaDw34QUkwsGi6Rc4yYqvKFo5rm2FUEhCFbzVWrxXUxuKK8TASjWsysJY0nsmNCGhCOIsrOw==}

  '@types/stack-utils@2.0.3':
    resolution: {integrity: sha512-9aEbYZ3TbYMznPdcdr3SmIrLXwC/AKZXQeCf9Pgao5CKb8CyHuEX5jzWPTkvregvhRJHcpRO6BFoGW9ycaOkYw==}

  '@types/strip-bom@3.0.0':
    resolution: {integrity: sha512-xevGOReSYGM7g/kUBZzPqCrR/KYAo+F0yiPc85WFTJa0MSLtyFTVTU6cJu/aV4mid7IffDIWqo69THF2o4JiEQ==}

  '@types/strip-json-comments@0.0.30':
    resolution: {integrity: sha512-7NQmHra/JILCd1QqpSzl8+mJRc8ZHz3uDm8YV1Ks9IhK0epEiTw8aIErbvH9PI+6XbqhyIQy3462nEsn7UVzjQ==}

  '@types/swagger-jsdoc@6.0.4':
    resolution: {integrity: sha512-W+Xw5epcOZrF/AooUM/PccNMSAFOKWZA5dasNyMujTwsBkU74njSJBpvCCJhHAJ95XRMzQrrW844Btu0uoetwQ==}

  '@types/swagger-ui-express@4.1.8':
    resolution: {integrity: sha512-AhZV8/EIreHFmBV5wAs0gzJUNq9JbbSXgJLQubCC0jtIo6prnI9MIRRxnU4MZX9RB9yXxF1V4R7jtLl/Wcj31g==}

  '@types/uuid@10.0.0':
    resolution: {integrity: sha512-7gqG38EyHgyP1S+7+xomFtL+ZNHcKv6DwNaCZmJmo1vgMugyF3TCnXVg4t1uk89mLNwnLtnY3TpOpCOyp1/xHQ==}

  '@types/validator@13.15.0':
    resolution: {integrity: sha512-nh7nrWhLr6CBq9ldtw0wx+z9wKnnv/uTVLA9g/3/TcOYxbpOSZE+MhKPmWqU+K0NvThjhv12uD8MuqijB0WzEA==}

  '@types/webidl-conversions@7.0.3':
    resolution: {integrity: sha512-CiJJvcRtIgzadHCYXw7dqEnMNRjhGZlYK05Mj9OyktqV8uVT8fD2BFOB7S1uwBE3Kj2Z+4UyPmFw/Ixgw/LAlA==}

  '@types/whatwg-url@11.0.5':
    resolution: {integrity: sha512-coYR071JRaHa+xoEvvYqvnIHaVqaYrLPbsufM9BF63HkwI5Lgmy2QR8Q5K/lYDYo5AK82wOvSOS0UsLTpTG7uQ==}

  '@types/ws@8.18.0':
    resolution: {integrity: sha512-8svvI3hMyvN0kKCJMvTJP/x6Y/EoQbepff882wL+Sn5QsXb3etnamgrJq4isrBxSJj5L2AuXcI0+bgkoAXGUJw==}

  '@types/yargs-parser@21.0.3':
    resolution: {integrity: sha512-I4q9QU9MQv4oEOz4tAHJtNz1cwuLxn2F3xcc2iV5WdqLPpUnj30aUuxt1mAxYTG+oe8CZMV/+6rU4S4gRDzqtQ==}

  '@types/yargs@17.0.33':
    resolution: {integrity: sha512-WpxBCKWPLr4xSsHgz511rFJAM+wS28w2zEO1QDNY5zM/S8ok70NNfztH0xwhqKyaK0OHCbN98LDAZuy1ctxDkA==}

  abbrev@1.1.1:
    resolution: {integrity: sha512-nne9/IiQ/hzIhY6pdDnbBtz7DjPTKrY00P/zvPSm5pOFkl6xuGrGnXn/VtTNNfNtAfZ9/1RtehkszU9qcTii0Q==}

  abstract-logging@2.0.1:
    resolution: {integrity: sha512-2BjRTZxTPvheOvGbBslFSYOUkr+SjPtOnrLP33f+VIWLzezQpZcqVg7ja3L4dBXmzzgwT+a029jRx5PCi3JuiA==}

  accepts@1.3.8:
    resolution: {integrity: sha512-PYAthTa2m2VKxuvSD3DPC/Gy+U+sOA1LAuT8mkmRuvw+NACSaeXEQ+NHcVF7rONl6qcaxV3Uuemwawk+7+SJLw==}
    engines: {node: '>= 0.6'}

  accepts@2.0.0:
    resolution: {integrity: sha512-5cvg6CtKwfgdmVqY1WIiXKc3Q1bkRqGLi+2W/6ao+6Y7gu/RCwRuAhGEzh5B4KlszSuTLgZYuqFqo5bImjNKng==}
    engines: {node: '>= 0.6'}

  acorn-walk@8.3.4:
    resolution: {integrity: sha512-ueEepnujpqee2o5aIYnvHU6C0A42MNdsIDeqy5BydrkuC5R1ZuUFnm27EeFJGoEHJQgn3uleRvmTXaJgfXbt4g==}
    engines: {node: '>=0.4.0'}

  acorn@8.14.0:
    resolution: {integrity: sha512-cl669nCJTZBsL97OF4kUQm5g5hC2uihk0NxY3WENAC0TYdILVkAyHymAntgxGkl7K+t0cXIrH5siy5S4XkFycA==}
    engines: {node: '>=0.4.0'}
    hasBin: true

  agent-base@7.1.3:
    resolution: {integrity: sha512-jRR5wdylq8CkOe6hei19GGZnxM6rBGwFl3Bg0YItGDimvjGtAvdZk4Pu6Cl4u4Igsws4a1fd1Vq3ezrhn4KmFw==}
    engines: {node: '>= 14'}

  ajv-formats@3.0.1:
    resolution: {integrity: sha512-8iUql50EUR+uUcdRQ3HDqa6EVyo3docL8g5WJ3FNcWmu62IbkGUue/pEyLBW8VGKKucTPgqeks4fIU1DA4yowQ==}
    peerDependencies:
      ajv: ^8.0.0
    peerDependenciesMeta:
      ajv:
        optional: true

  ajv@8.17.1:
    resolution: {integrity: sha512-B/gBuNg5SiMTrPkC+A2+cW0RszwxYmn6VYxB/inlBStS5nx6xHIt/ehKRhIMhqusl7a8LjQoZnjCs5vhwxOQ1g==}

  ansi-escapes@4.3.2:
    resolution: {integrity: sha512-gKXj5ALrKWQLsYG9jlTRmR/xKluxHV+Z9QEwNIgCfM1/uwPMCuzVVnh5mwTd+OuBZcwSIMbqssNWRm1lE51QaQ==}
    engines: {node: '>=8'}

  ansi-regex@5.0.1:
    resolution: {integrity: sha512-quJQXlTSUGL2LH9SUXo8VwsY4soanhgo6LNSm84E1LBcE8s3O0wpdiRzyR9z/ZZJMlMWv37qOOb9pdJlMUEKFQ==}
    engines: {node: '>=8'}

  ansi-regex@6.1.0:
    resolution: {integrity: sha512-7HSX4QQb4CspciLpVFwyRe79O3xsIZDDLER21kERQ71oaPodF8jL725AgJMFAYbooIqolJoRLuM81SpeUkpkvA==}
    engines: {node: '>=12'}

  ansi-styles@4.3.0:
    resolution: {integrity: sha512-zbB9rCJAT1rbjiVDb2hqKFHNYLxgtk8NURxZ3IZwD3F6NtxbXZQCnnSi1Lkx+IDohdPlFp222wVALIheZJQSEg==}
    engines: {node: '>=8'}

  ansi-styles@5.2.0:
    resolution: {integrity: sha512-Cxwpt2SfTzTtXcfOlzGEee8O+c+MmUgGrNiBcXnuWxuFJHe6a5Hz7qwhwe5OgaSYI0IJvkLqWX1ASG+cJOkEiA==}
    engines: {node: '>=10'}

  ansi-styles@6.2.1:
    resolution: {integrity: sha512-bN798gFfQX+viw3R7yrGWRqnrN2oRkEkUjjl4JNn4E8GxxbjtG3FbrEIIY3l8/hrwUwIeCZvi4QuOTP4MErVug==}
    engines: {node: '>=12'}

  anymatch@3.1.3:
    resolution: {integrity: sha512-KMReFUr0B4t+D+OBkjR3KYqvocp2XaSzO55UcB6mgQMd3KbcE+mWTyvVV7D/zsdEbNnV6acZUutkiHQXvTr1Rw==}
    engines: {node: '>= 8'}

  append-field@1.0.0:
    resolution: {integrity: sha512-klpgFSWLW1ZEs8svjfb7g4qWY0YS5imI82dTg+QahUvJ8YqAY0P10Uk8tTyh9ZGuYEZEMaeJYCF5BFuX552hsw==}

  arg@4.1.3:
    resolution: {integrity: sha512-58S9QDqG0Xx27YwPSt9fJxivjYl432YCwfDMfZ+71RAqUrZef7LrKQZ3LHLOwCS4FLNBplP533Zx895SeOCHvA==}

  argparse@1.0.10:
    resolution: {integrity: sha512-o5Roy6tNG4SL/FOkCAN6RzjiakZS25RLYFrcMttJqbdd8BWrnA+fGz57iN5Pb06pvBGvl5gQ0B48dJlslXvoTg==}

  argparse@2.0.1:
    resolution: {integrity: sha512-8+9WqebbFzpX9OR+Wa6O29asIogeRMzcGtAINdpMHHyAg10f05aSFVBbcEqGf/PXw1EjAZ+q2/bEBg3DvurK3Q==}

  asn1.js@5.4.1:
    resolution: {integrity: sha512-+I//4cYPccV8LdmBLiX8CYvf9Sp3vQsrqu2QNXRcrbiWvcx/UdlFiqUJJzxRQxgsZmvhXhn4cSKeSmoFjVdupA==}

  async@3.2.6:
    resolution: {integrity: sha512-htCUDlxyyCLMgaM3xXg0C0LW2xqfuQ6p05pCEIsXuyQ+a1koYKTuBMzRNwmybfLgvJDMd0r1LTn4+E0Ti6C2AA==}

  asynckit@0.4.0:
    resolution: {integrity: sha512-Oei9OH4tRh0YqU3GxhX79dM/mwVgvbZJaSNaRk+bshkj0S5cfHcgYakreBjrHwatXKbz+IoIdYLxrKim2MjW0Q==}

  atomic-sleep@1.0.0:
    resolution: {integrity: sha512-kNOjDqAh7px0XWNI+4QbzoiR/nTkHAWNud2uvnJquD1/x5a7EQZMJT0AczqK0Qn67oY/TTQ1LbUKajZpp3I9tQ==}
    engines: {node: '>=8.0.0'}

  available-typed-arrays@1.0.7:
    resolution: {integrity: sha512-wvUjBtSGN7+7SjNpq/9M2Tg350UZD3q62IFZLbRAR1bSMlCo1ZaeW+BJ+D090e4hIIZLBcTDWe4Mh4jvUDajzQ==}
    engines: {node: '>= 0.4'}

  avvio@9.1.0:
    resolution: {integrity: sha512-fYASnYi600CsH/j9EQov7lECAniYiBFiiAtBNuZYLA2leLe9qOvZzqYHFjtIj6gD2VMoMLP14834LFWvr4IfDw==}

  aws-sdk@2.1692.0:
    resolution: {integrity: sha512-x511uiJ/57FIsbgUe5csJ13k3uzu25uWQE+XqfBis/sB0SFoiElJWXRkgEAUh0U6n40eT3ay5Ue4oPkRMu1LYw==}
    engines: {node: '>= 10.0.0'}

  axios@1.9.0:
    resolution: {integrity: sha512-re4CqKTJaURpzbLHtIi6XpDv20/CnpXOtjRY5/CU32L8gU8ek9UIivcfvSWvmKEngmVbrUtPpdDwWDWL7DNHvg==}

  babel-jest@29.7.0:
    resolution: {integrity: sha512-BrvGY3xZSwEcCzKvKsCi2GgHqDqsYkOP4/by5xCgIwGXQxIEh+8ew3gmrE1y7XRR6LHZIj6yLYnUi/mm2KXKBg==}
    engines: {node: ^14.15.0 || ^16.10.0 || >=18.0.0}
    peerDependencies:
      '@babel/core': ^7.8.0

  babel-plugin-istanbul@6.1.1:
    resolution: {integrity: sha512-Y1IQok9821cC9onCx5otgFfRm7Lm+I+wwxOx738M/WLPZ9Q42m4IG5W0FNX8WLL2gYMZo3JkuXIH2DOpWM+qwA==}
    engines: {node: '>=8'}

  babel-plugin-jest-hoist@29.6.3:
    resolution: {integrity: sha512-ESAc/RJvGTFEzRwOTT4+lNDk/GNHMkKbNzsvT0qKRfDyyYTskxB5rnU2njIDYVxXCBHHEI1c0YwHob3WaYujOg==}
    engines: {node: ^14.15.0 || ^16.10.0 || >=18.0.0}

  babel-preset-current-node-syntax@1.1.0:
    resolution: {integrity: sha512-ldYss8SbBlWva1bs28q78Ju5Zq1F+8BrqBZZ0VFhLBvhh6lCpC2o3gDJi/5DRLs9FgYZCnmPYIVFU4lRXCkyUw==}
    peerDependencies:
      '@babel/core': ^7.0.0

  babel-preset-jest@29.6.3:
    resolution: {integrity: sha512-0B3bhxR6snWXJZtR/RliHTDPRgn1sNHOR0yVtq/IiQFyuOVjFS+wuio/R4gSNkyYmKmJB4wGZv2NZanmKmTnNA==}
    engines: {node: ^14.15.0 || ^16.10.0 || >=18.0.0}
    peerDependencies:
      '@babel/core': ^7.0.0

  balanced-match@1.0.2:
    resolution: {integrity: sha512-3oSeUO0TMV67hN1AmbXsK4yaqU7tjiHlbxRDZOpH0KW9+CeX4bRAaX0Anxt0tx2MrpRpWwQaPwIlISEJhYU5Pw==}

  base64-js@1.5.1:
    resolution: {integrity: sha512-AKpaYlHn8t4SVbOHCy+b5+KKgvR4vrsD8vbvrbiQJps7fKDTkjkDry6ji0rUJjC0kzbNePLwzxq8iypo41qeWA==}

  base64id@2.0.0:
    resolution: {integrity: sha512-lGe34o6EHj9y3Kts9R4ZYs/Gr+6N7MCaMlIFA3F1R2O5/m7K06AxfSeO5530PEERE6/WyEg3lsuyw4GHlPZHog==}
    engines: {node: ^4.5.0 || >= 5.9}

  bcrypt@6.0.0:
    resolution: {integrity: sha512-cU8v/EGSrnH+HnxV2z0J7/blxH8gq7Xh2JFT6Aroax7UohdmiJJlxApMxtKfuI7z68NvvVcmR78k2LbT6efhRg==}
    engines: {node: '>= 18'}

  bcryptjs@3.0.2:
    resolution: {integrity: sha512-k38b3XOZKv60C4E2hVsXTolJWfkGRMbILBIe2IBITXciy5bOsTKot5kDrf3ZfufQtQOUN5mXceUEpU1rTl9Uog==}
    hasBin: true

  bignumber.js@9.3.0:
    resolution: {integrity: sha512-EM7aMFTXbptt/wZdMlBv2t8IViwQL+h6SLHosp8Yf0dqJMTnY6iL32opnAB6kAdL0SZPuvcAzFr31o0c/R3/RA==}

  binary-extensions@2.3.0:
    resolution: {integrity: sha512-Ceh+7ox5qe7LJuLHoY0feh3pHuUDHAcRUeyL2VYghZwfpkNIy/+8Ocg0a3UuSoYzavmylwuLWQOf3hl0jjMMIw==}
    engines: {node: '>=8'}

  bindings@1.5.0:
    resolution: {integrity: sha512-p2q/t/mhvuOj/UeLlV6566GD/guowlr0hHxClI0W9m7MWYkL1F0hLo+0Aexs9HSPCtR1SXQ0TD3MMKrXZajbiQ==}

  bn.js@4.12.2:
    resolution: {integrity: sha512-n4DSx829VRTRByMRGdjQ9iqsN0Bh4OolPsFnaZBLcbi8iXcB+kJ9s7EnRt4wILZNV3kPLHkRVfOc/HvhC3ovDw==}

  body-parser@2.2.0:
    resolution: {integrity: sha512-02qvAaxv8tp7fBa/mw1ga98OGm+eCbqzJOKoRt70sLmfEEi+jyBYVTDGfCL/k06/4EMk/z01gCe7HoCH/f2LTg==}
    engines: {node: '>=18'}

  bowser@2.11.0:
    resolution: {integrity: sha512-AlcaJBi/pqqJBIQ8U9Mcpc9i8Aqxn88Skv5d+xBX006BY5u8N3mGLHa5Lgppa7L/HfwgwLgZ6NYs+Ag6uUmJRA==}

  brace-expansion@1.1.11:
    resolution: {integrity: sha512-iCuPHDFgrHX7H2vEI/5xpz07zSHB00TpugqhmYtVmMO6518mCuRMoOYFldEBl0g187ufozdaHgWKcYFb61qGiA==}

  brace-expansion@2.0.1:
    resolution: {integrity: sha512-XnAIvQ8eM+kC6aULx6wuQiwVsnzsi9d3WxzV3FpWTGA19F621kwdbsAcFKXgKUHZWsy+mY6iL1sHTxWEFCytDA==}

  braces@3.0.3:
    resolution: {integrity: sha512-yQbXgO/OSZVD2IsiLlro+7Hf6Q18EJrKSEsdoMzKePKXct3gvD8oLcOQdIzGupr5Fj+EDe8gO/lxc1BzfMpxvA==}
    engines: {node: '>=8'}

  browserslist@4.24.4:
    resolution: {integrity: sha512-KDi1Ny1gSePi1vm0q4oxSF8b4DR44GF4BbmS2YdhPLOEqd8pDviZOGH/GsmRwoWJ2+5Lr085X7naowMwKHDG1A==}
    engines: {node: ^6 || ^7 || ^8 || ^9 || ^10 || ^11 || ^12 || >=13.7}
    hasBin: true

  bs-logger@0.2.6:
    resolution: {integrity: sha512-pd8DCoxmbgc7hyPKOvxtqNcjYoOsABPQdcCUjGp3d42VR2CX1ORhk2A87oqqu5R1kk+76nsxZupkmyd+MVtCog==}
    engines: {node: '>= 6'}

  bser@2.1.1:
    resolution: {integrity: sha512-gQxTNE/GAfIIrmHLUE3oJyp5FO6HRBfhjnw4/wMmA63ZGDJnWBmgY/lyQBpnDUkGmAhbSe39tx2d/iTOAfglwQ==}

  bson@6.10.3:
    resolution: {integrity: sha512-MTxGsqgYTwfshYWTRdmZRC+M7FnG1b4y7RO7p2k3X24Wq0yv1m77Wsj0BzlPzd/IowgESfsruQCUToa7vbOpPQ==}
    engines: {node: '>=16.20.1'}

  buffer-equal-constant-time@1.0.1:
    resolution: {integrity: sha512-zRpUiDwd/xk6ADqPMATG8vc9VPrkck7T07OIx0gnjmJAnHnTVXNQG3vfvWNuiZIkwu9KrKdA1iJKfsfTVxE6NA==}

  buffer-from@1.1.2:
    resolution: {integrity: sha512-E+XQCRwSbaaiChtv6k6Dwgc+bx+Bs6vuKJHHl5kox/BaKbhiXzqQOwK4cO22yElGp2OCmjwVhT3HmxgyPGnJfQ==}

  buffer@4.9.2:
    resolution: {integrity: sha512-xq+q3SRMOxGivLhBNaUdC64hDTQwejJ+H0T/NB1XMtTVEwNTrfFF3gAxiyW0Bu/xWEGhjVKgUcMhCrUy2+uCWg==}

  buffer@5.6.0:
    resolution: {integrity: sha512-/gDYp/UtU0eA1ys8bOs9J6a+E/KWIY+DZ+Q2WESNUA0jFRsJOc0SNUO6xJ5SGA1xueg3NL65W6s+NY5l9cunuw==}

  busboy@1.6.0:
    resolution: {integrity: sha512-8SFQbg/0hQ9xy3UNTB0YEnsNBbWfhf7RtnzpL7TkBiTBRfrQ9Fxcnz7VJsleJpyp6rVLvXiuORqjlHi5q+PYuA==}
    engines: {node: '>=10.16.0'}

  bytes@3.1.2:
    resolution: {integrity: sha512-/Nf7TyzTx6S3yRJObOAV7956r8cr2+Oj8AC5dt8wSP3BQAoeX58NoHyCU8P8zGkNXStjTSi6fzO6F0pBdcYbEg==}
    engines: {node: '>= 0.8'}

  call-bind-apply-helpers@1.0.2:
    resolution: {integrity: sha512-Sp1ablJ0ivDkSzjcaJdxEunN5/XvksFJ2sMBFfq6x0ryhQV/2b/KwFe21cMpmHtPOSij8K99/wSfoEuTObmuMQ==}
    engines: {node: '>= 0.4'}

  call-bind@1.0.8:
    resolution: {integrity: sha512-oKlSFMcMwpUg2ednkhQ454wfWiU/ul3CkJe/PEHcTKuiX6RpbehUiFMXu13HalGZxfUwCQzZG747YXBn1im9ww==}
    engines: {node: '>= 0.4'}

  call-bound@1.0.4:
    resolution: {integrity: sha512-+ys997U96po4Kx/ABpBCqhA9EuxJaQWDQg7295H4hBphv3IZg0boBKuwYpt4YXp6MZ5AmZQnU/tyMTlRpaSejg==}
    engines: {node: '>= 0.4'}

  call-me-maybe@1.0.2:
    resolution: {integrity: sha512-HpX65o1Hnr9HH25ojC1YGs7HCQLq0GCOibSaWER0eNpgJ/Z1MZv2mTc7+xh6WOPxbRVcmgbv4hGU+uSQ/2xFZQ==}

  callsites@3.1.0:
    resolution: {integrity: sha512-P8BjAsXvZS+VIDUI11hHCQEv74YT67YUi5JJFNWIqL235sBmjX4+qx9Muvls5ivyNENctx46xQLQ3aTuE7ssaQ==}
    engines: {node: '>=6'}

  camelcase@5.3.1:
    resolution: {integrity: sha512-L28STB170nwWS63UjtlEOE3dldQApaJXZkOI1uMFfzf3rRuPegHaHesyee+YxQ+W6SvRDQV6UrdOdRiR153wJg==}
    engines: {node: '>=6'}

  camelcase@6.3.0:
    resolution: {integrity: sha512-Gmy6FhYlCY7uOElZUSbxo2UCDH8owEk996gkbrpsgGtrJLM3J7jGxl9Ic7Qwwj4ivOE5AWZWRMecDdF7hqGjFA==}
    engines: {node: '>=10'}

  caniuse-lite@1.0.30001704:
    resolution: {integrity: sha512-+L2IgBbV6gXB4ETf0keSvLr7JUrRVbIaB/lrQ1+z8mRcQiisG5k+lG6O4n6Y5q6f5EuNfaYXKgymucphlEXQew==}

  chalk@4.1.2:
    resolution: {integrity: sha512-oKnbhFyRIXpUuez8iBMmyEa4nbj4IOQyuhc/wy9kY7/WVPcwIO9VA668Pu8RkO7+0G76SLROeyw9CpQ061i4mA==}
    engines: {node: '>=10'}

  char-regex@1.0.2:
    resolution: {integrity: sha512-kWWXztvZ5SBQV+eRgKFeh8q5sLuZY2+8WUIzlxWVTg+oGwY14qylx1KbKzHd8P6ZYkAg0xyIDU9JMHhyJMZ1jw==}
    engines: {node: '>=10'}

  chess.js@1.1.0:
    resolution: {integrity: sha512-IfdeaJnpdU1LddIenp36O7Fz19nIxk3x4cznwo2Qf25T1XSeP85XRBrjWUsSpk1RpDeXdijraoLxXt3PCaudVg==}

  chokidar@3.6.0:
    resolution: {integrity: sha512-7VT13fmjotKpGipCW9JEQAusEPE+Ei8nl6/g4FBAmIm0GOOLMua9NDDo/DWp0ZAxCr3cPq5ZpBqmPAQgDda2Pw==}
    engines: {node: '>= 8.10.0'}

  ci-info@3.9.0:
    resolution: {integrity: sha512-NIxF55hv4nSqQswkAeiOi1r83xy8JldOFDTWiug55KBu9Jnblncd2U6ViHmYgHf01TPZS77NJBhBMKdWj9HQMQ==}
    engines: {node: '>=8'}

  cjs-module-lexer@1.4.3:
    resolution: {integrity: sha512-9z8TZaGM1pfswYeXrUpzPrkx8UnWYdhJclsiYMm6x/w5+nN+8Tf/LnAgfLGQCm59qAOxU8WwHEq2vNwF6i4j+Q==}

  client-only@0.0.1:
    resolution: {integrity: sha512-IV3Ou0jSMzZrd3pZ48nLkT9DA7Ag1pnPzaiQhpW7c3RbcqqzvzzVu+L8gfqMp/8IM2MQtSiqaCxrrcfu8I8rMA==}

  cliui@8.0.1:
    resolution: {integrity: sha512-BSeNnyus75C4//NQ9gQt1/csTXyo/8Sb+afLAkzAptFuMsod9HFokGNudZpi/oQV73hnVK+sR+5PVRMd+Dr7YQ==}
    engines: {node: '>=12'}

  co@4.6.0:
    resolution: {integrity: sha512-QVb0dM5HvG+uaxitm8wONl7jltx8dqhfU33DcqtOZcLSVIKSDDLDi7+0LbAKiyI8hD9u42m2YxXSkMGWThaecQ==}
    engines: {iojs: '>= 1.0.0', node: '>= 0.12.0'}

  collect-v8-coverage@1.0.2:
    resolution: {integrity: sha512-lHl4d5/ONEbLlJvaJNtsF/Lz+WvB07u2ycqTYbdrq7UypDXailES4valYb2eWiJFxZlVmpGekfqoxQhzyFdT4Q==}

  color-convert@2.0.1:
    resolution: {integrity: sha512-RRECPsj7iu/xb5oKYcsFHSppFNnsj/52OVTRKb4zP5onXwVF3zVmmToNcOfGC+CRDpfK/U584fMg38ZHCaElKQ==}
    engines: {node: '>=7.0.0'}

  color-name@1.1.4:
    resolution: {integrity: sha512-dOy+3AuW3a2wNbZHIuMZpTcgjGuLU/uBL/ubcZF9OXbDo8ff4O8yVp5Bf0efS8uEoYo5q4Fx7dY9OgQGXgAsQA==}

  color-string@1.9.1:
    resolution: {integrity: sha512-shrVawQFojnZv6xM40anx4CkoDP+fZsw/ZerEMsW/pyzsRbElpsL/DBVW7q3ExxwusdNXI3lXpuhEZkzs8p5Eg==}

  color@4.2.3:
    resolution: {integrity: sha512-1rXeuUUiGGrykh+CeBdu5Ie7OJwinCgQY0bc7GCRxy5xVHy+moaqkpL/jqQq0MtQOeYcrqEz4abc5f0KtU7W4A==}
    engines: {node: '>=12.5.0'}

  colorette@2.0.20:
    resolution: {integrity: sha512-IfEDxwoWIjkeXL1eXcDiow4UbKjhLdq6/EuSVR9GMN7KVH3r9gQ83e73hsz1Nd1T3ijd5xv1wcWRYO+D6kCI2w==}

  combined-stream@1.0.8:
    resolution: {integrity: sha512-FQN4MRfuJeHf7cBbBMJFXhKSDq+2kAArBlmRBvcvFE5BB1HZKXtSFASDhdlz9zOYwxh8lDdnvmMOe/+5cdoEdg==}
    engines: {node: '>= 0.8'}

  commander@2.0.0:
    resolution: {integrity: sha512-qebjpyeaA/nJ4w3EO2cV2++/zEkccPnjWogzA2rff+Lk8ILI75vULeTmyd4wPxWdKwtP3J+G39IXVZadh0UHyw==}
    engines: {node: '>= 0.6.x'}

  commander@6.2.0:
    resolution: {integrity: sha512-zP4jEKbe8SHzKJYQmq8Y9gYjtO/POJLgIdKgV7B9qNmABVFVc+ctqSX6iXh4mCpJfRBOabiZ2YKPg8ciDw6C+Q==}
    engines: {node: '>= 6'}

  commander@9.5.0:
    resolution: {integrity: sha512-KRs7WVDKg86PWiuAqhDrAQnTXZKraVcCc6vFdL14qrZ/DcWwuRo7VoiYXalXO7S5GKpqYiVEwCbgFDfxNHKJBQ==}
    engines: {node: ^12.20.0 || >=14}

  concat-map@0.0.1:
    resolution: {integrity: sha512-/Srv4dswyQNBfohGpz9o6Yb3Gz3SrUDqBH5rTuhGR7ahtlbYKnVxw2bCFMRljaA7EXHaXZ8wsHdodFvbkhKmqg==}

  concat-stream@1.6.2:
    resolution: {integrity: sha512-27HBghJxjiZtIk3Ycvn/4kbJk/1uZuJFfuPEns6LaEvpvG1f0hTea8lilrouyo9mVc2GWdcEZ8OLoGmSADlrCw==}
    engines: {'0': node >= 0.8}

  content-disposition@0.5.4:
    resolution: {integrity: sha512-FveZTNuGw04cxlAiWbzi6zTAL/lhehaWbTtgluJh4/E95DqMwTmha3KZN1aAWA8cFIhHzMZUvLevkw5Rqk+tSQ==}
    engines: {node: '>= 0.6'}

  content-disposition@1.0.0:
    resolution: {integrity: sha512-Au9nRL8VNUut/XSzbQA38+M78dzP4D+eqg3gfJHMIHHYa3bg067xj1KxMUWj+VULbiZMowKngFFbKczUrNJ1mg==}
    engines: {node: '>= 0.6'}

  content-type@1.0.5:
    resolution: {integrity: sha512-nTjqfcBFEipKdXCv4YDQWCfmcLZKm81ldF0pAopTvyrFGVbcR6P/VAAd5G7N+0tTr8QqiU0tFadD6FK4NtJwOA==}
    engines: {node: '>= 0.6'}

  convert-source-map@2.0.0:
    resolution: {integrity: sha512-Kvp459HrV2FEJ1CAsi1Ku+MY3kasH19TFykTz2xWmMeq6bk2NU3XXvfJ+Q61m0xktWwt+1HSYf3JZsTms3aRJg==}

  cookie-signature@1.2.2:
    resolution: {integrity: sha512-D76uU73ulSXrD1UXF4KE2TMxVVwhsnCgfAyTg9k8P6KGZjlXKrOLe4dJQKI3Bxi5wjesZoFXJWElNWBjPZMbhg==}
    engines: {node: '>=6.6.0'}

  cookie@0.7.2:
    resolution: {integrity: sha512-yki5XnKuf750l50uGTllt6kKILY4nQ1eNIQatoXEByZ5dWgnKqbnqmTrBE5B4N7lrMJKQ2ytWMiTO2o0v6Ew/w==}
    engines: {node: '>= 0.6'}

  cookie@1.0.2:
    resolution: {integrity: sha512-9Kr/j4O16ISv8zBBhJoi4bXOYNTkFLOqSL3UDB0njXxCXNezjeyVrJyGOWtgfs/q2km1gwBcfH8q1yEGoMYunA==}
    engines: {node: '>=18'}

  core-util-is@1.0.3:
    resolution: {integrity: sha512-ZQBvi1DcpJ4GDqanjucZ2Hj3wEO5pZDS89BWbkcrvdxksJorwUDDZamX9ldFkp9aw2lmBDLgkObEA4DWNJ9FYQ==}

  cors@2.8.5:
    resolution: {integrity: sha512-KIHbLJqu73RGr/hnbrO9uBeixNGuvSQjul/jdFvS/KFSIH1hWVd1ng7zOHx+YrEfInLG7q4n6GHQ9cDtxv/P6g==}
    engines: {node: '>= 0.10'}

  create-jest@29.7.0:
    resolution: {integrity: sha512-Adz2bdH0Vq3F53KEMJOoftQFutWCukm6J24wbPWRO4k1kMY7gS7ds/uoJkNuV8wDCtWWnuwGcJwpWcih+zEW1Q==}
    engines: {node: ^14.15.0 || ^16.10.0 || >=18.0.0}
    hasBin: true

  create-require@1.1.1:
    resolution: {integrity: sha512-dcKFX3jn0MpIaXjisoRvexIJVEKzaq7z2rZKxf+MSr9TkdmHmsU4m2lcLojrj/FHl8mk5VxMmYA+ftRkP/3oKQ==}

  cross-spawn@7.0.6:
    resolution: {integrity: sha512-uV2QOWP2nWzsy2aMp8aRibhi9dlzF5Hgh5SHaB9OiTGEyDTiJJyx0uy51QXdyWbtAHNua4XJzUKca3OzKUd3vA==}
    engines: {node: '>= 8'}

  css-parse@1.6.0:
    resolution: {integrity: sha512-jKnT7IL83FOrCt4JU3WB5x25Yreo6cVCrMsqgEzsQObU21sOuAGtR3ztYcG4+M3hO3U2oQ/Lh13qAD/3i+3jEg==}

  css-stringify@1.3.2:
    resolution: {integrity: sha512-+7gLQgupRKgTqUZVDxyO0ibFTboawZq+6QhrTQ4LEbiX+wm6r0VKXprVOilImUXNLsCPf6+E1UmqIb6tjJ0SQA==}

  css@1.4.4:
    resolution: {integrity: sha512-HezS2btHXtQmq/pEKfWht0lNJMcuZGGW5xbTm1Rix7zi3fJGgTnE0MybK6x2UeIj1nc2FWPgkAu/j5uABKBGBA==}

  dateformat@4.6.3:
    resolution: {integrity: sha512-2P0p0pFGzHS5EMnhdxQi7aJN+iMheud0UhG4dlE1DLAlvL8JHjJJTX/CSm4JXwV0Ka5nGk3zC5mcb5bUQUxxMA==}

  debug@4.3.7:
    resolution: {integrity: sha512-Er2nc/H7RrMXZBFCEim6TCmMk02Z8vLC2Rbi1KEBggpo0fS6l0S1nnapwmIi3yW/+GOJap1Krg4w0Hg80oCqgQ==}
    engines: {node: '>=6.0'}
    peerDependencies:
      supports-color: '*'
    peerDependenciesMeta:
      supports-color:
        optional: true

  debug@4.4.0:
    resolution: {integrity: sha512-6WTZ/IxCY/T6BALoZHaE4ctp9xm+Z5kY/pzYaCHRFeyVhojxlrm+46y68HA6hr0TcwEssoxNiDEUJQjfPZ/RYA==}
    engines: {node: '>=6.0'}
    peerDependencies:
      supports-color: '*'
    peerDependenciesMeta:
      supports-color:
        optional: true

  dedent@1.5.3:
    resolution: {integrity: sha512-NHQtfOOW68WD8lgypbLA5oT+Bt0xXJhiYvoR6SmmNXZfpzOGXwdKWmcwG8N7PwVVWV3eF/68nmD9BaJSsTBhyQ==}
    peerDependencies:
      babel-plugin-macros: ^3.1.0
    peerDependenciesMeta:
      babel-plugin-macros:
        optional: true

  deepmerge@4.3.1:
    resolution: {integrity: sha512-3sUqbMEc77XqpdNO7FRyRog+eW3ph+GYCbj+rK+uYyRMuwsVy0rMiVtPn+QJlKFvWP/1PYpapqYn0Me2knFn+A==}
    engines: {node: '>=0.10.0'}

  define-data-property@1.1.4:
    resolution: {integrity: sha512-rBMvIzlpA8v6E+SJZoo++HAYqsLrkg7MSfIinMPFhmkorw7X+dOXVJQs+QT69zGkzMyfDnIMN2Wid1+NbL3T+A==}
    engines: {node: '>= 0.4'}

  delayed-stream@1.0.0:
    resolution: {integrity: sha512-ZySD7Nf91aLB0RxL4KGrKHBXl7Eds1DAmEdcoVawXnLD7SDhpNgtuII2aAkg7a7QS41jxPSZ17p4VdGnMHk3MQ==}
    engines: {node: '>=0.4.0'}

  depd@2.0.0:
    resolution: {integrity: sha512-g7nH6P6dyDioJogAAGprGpCtVImJhpPk/roCzdb3fIh61/s/nPsfR6onyMwkCAR/OlC3yBC0lESvUoQEAssIrw==}
    engines: {node: '>= 0.8'}

  dequal@2.0.3:
    resolution: {integrity: sha512-0je+qPKHEMohvfRTCEo3CrPG6cAzAYgmzKyxRiYSSDkS6eGJdyVJm7WaYA5ECaAD9wLB2T4EEeymA5aFVcYXCA==}
    engines: {node: '>=6'}

  detect-libc@2.0.4:
    resolution: {integrity: sha512-3UDv+G9CsCKO1WKMGw9fwq/SWJYbI0c5Y7LU1AXYoDdbhE2AHQ6N6Nb34sG8Fj7T5APy8qXDCKuuIHd1BR0tVA==}
    engines: {node: '>=8'}

  detect-newline@3.1.0:
    resolution: {integrity: sha512-TLz+x/vEXm/Y7P7wn1EJFNLxYpUD4TgMosxY6fAVJUnJMbupHBOncxyWUG9OpTaH9EBD7uFI5LfEgmMOc54DsA==}
    engines: {node: '>=8'}

  dev@0.1.3:
    resolution: {integrity: sha512-flCHQwAkXk3+1up/wo93Ms9E5Wf9K28ZGA7Oz55nBZ8OTdPPhyvZrwsT+twtySTFHIwv0w9CUNtagZgu1MgzXQ==}
    hasBin: true

  diff-sequences@29.6.3:
    resolution: {integrity: sha512-EjePK1srD3P08o2j4f0ExnylqRs5B9tJjcp9t1krH2qRi8CCdsYfwe9JgSLurFBWwq4uOlipzfk5fHNvwFKr8Q==}
    engines: {node: ^14.15.0 || ^16.10.0 || >=18.0.0}

  diff@4.0.2:
    resolution: {integrity: sha512-58lmxKSA4BNyLz+HHMUzlOEpg09FV+ev6ZMe3vJihgdxzgcwZ8VoEEPmALCZG9LmqfVoNMMKpttIYTVG6uDY7A==}
    engines: {node: '>=0.3.1'}

  doctrine@3.0.0:
    resolution: {integrity: sha512-yS+Q5i3hBf7GBkd4KG8a7eBNNWNGLTaEwwYWUijIYM7zrlYDM0BFXHjjPWlWZ1Rg7UaddZeIDmi9jF3HmqiQ2w==}
    engines: {node: '>=6.0.0'}

  dotenv@16.4.7:
    resolution: {integrity: sha512-47qPchRCykZC03FhkYAhrvwU4xDBFIj1QPqaarj6mdM/hgUzfPHcpkHJOn3mJAufFeeAxAzeGsr5X0M4k6fLZQ==}
    engines: {node: '>=12'}

  dunder-proto@1.0.1:
    resolution: {integrity: sha512-KIN/nDJBQRcXw0MLVhZE9iQHmG68qAVIBg9CqmUYjmQIhgij9U5MFvrqkUL5FbtyyzZuOeOt0zdeRe4UY7ct+A==}
    engines: {node: '>= 0.4'}

  duplexify@4.1.3:
    resolution: {integrity: sha512-M3BmBhwJRZsSx38lZyhE53Csddgzl5R7xGJNk7CVddZD6CcmwMCH8J+7AprIrQKH7TonKxaCjcv27Qmf+sQ+oA==}

  dynamic-dedupe@0.3.0:
    resolution: {integrity: sha512-ssuANeD+z97meYOqd50e04Ze5qp4bPqo8cCkI4TRjZkzAUgIDTrXV1R8QCdINpiI+hw14+rYazvTRdQrz0/rFQ==}

  eastasianwidth@0.2.0:
    resolution: {integrity: sha512-I88TYZWc9XiYHRQ4/3c5rjjfgkjhLyW2luGIheGERbNQ6OY7yTybanSpDXZa8y7VUP9YmDcYa+eyq4ca7iLqWA==}

  ecdsa-sig-formatter@1.0.11:
    resolution: {integrity: sha512-nagl3RYrbNv6kQkeJIpt6NJZy8twLB/2vtz6yN9Z4vRKHN4/QZJIEbqohALSgwKdnksuY3k5Addp5lg8sVoVcQ==}

  ee-first@1.1.1:
    resolution: {integrity: sha512-WMwm9LhRUo+WUaRN+vRuETqG89IgZphVSNkdFgeb6sS/E4OrDIN7t48CAewSHXc6C8lefD8KKfr5vY61brQlow==}

  ejs@3.1.10:
    resolution: {integrity: sha512-UeJmFfOrAQS8OJWPZ4qtgHyWExa088/MtK5UEyoJGFH67cDEXkZSviOiKRCZ4Xij0zxI3JECgYs3oKx+AizQBA==}
    engines: {node: '>=0.10.0'}
    hasBin: true

  electron-to-chromium@1.5.116:
    resolution: {integrity: sha512-mufxTCJzLBQVvSdZzX1s5YAuXsN1M4tTyYxOOL1TcSKtIzQ9rjIrm7yFK80rN5dwGTePgdoABDSHpuVtRQh0Zw==}

  emittery@0.13.1:
    resolution: {integrity: sha512-DeWwawk6r5yR9jFgnDKYt4sLS0LmHJJi3ZOnb5/JdbYwj3nW+FxQnHIjhBKz8YLC7oRNPVM9NQ47I3CVx34eqQ==}
    engines: {node: '>=12'}

  emoji-regex@8.0.0:
    resolution: {integrity: sha512-MSjYzcWNOA0ewAHpz0MxpYFvwg6yjy1NG3xteoqz644VCo/RPgnr1/GGt+ic3iJTzQ8Eu3TdM14SawnVUmGE6A==}

  emoji-regex@9.2.2:
    resolution: {integrity: sha512-L18DaJsXSUk2+42pv8mLs5jJT2hqFkFE4j21wOmgbUqsZ2hL72NsUU785g9RXgo3s0ZNgVl42TiHp3ZtOv/Vyg==}

  encodeurl@2.0.0:
    resolution: {integrity: sha512-Q0n9HRi4m6JuGIV1eFlmvJB7ZEVxu93IrMyiMsGC0lrMJMWzRgx6WGquyfQgZVb31vhGgXnfmPNNXmxnOkRBrg==}
    engines: {node: '>= 0.8'}

  end-of-stream@1.4.4:
    resolution: {integrity: sha512-+uw1inIHVPQoaVuHzRyXd21icM+cnt4CzD5rW+NC1wjOUSTOs+Te7FOv7AhN7vS9x/oIyhLP5PR1H+phQAHu5Q==}

  engine.io-client@6.6.3:
    resolution: {integrity: sha512-T0iLjnyNWahNyv/lcjS2y4oE358tVS/SYQNxYXGAJ9/GLgH4VCvOQ/mhTjqU88mLZCQgiG8RIegFHYCdVC+j5w==}

  engine.io-parser@5.2.3:
    resolution: {integrity: sha512-HqD3yTBfnBxIrbnM1DoD6Pcq8NECnh8d4As1Qgh0z5Gg3jRRIqijury0CL3ghu/edArpUYiYqQiDUQBIs4np3Q==}
    engines: {node: '>=10.0.0'}

  engine.io@6.6.4:
    resolution: {integrity: sha512-ZCkIjSYNDyGn0R6ewHDtXgns/Zre/NT6Agvq1/WobF7JXgFff4SeDroKiCO3fNJreU9YG429Sc81o4w5ok/W5g==}
    engines: {node: '>=10.2.0'}

  error-ex@1.3.2:
    resolution: {integrity: sha512-7dFHNmqeFSEt2ZBsCriorKnn3Z2pj+fd9kmI6QoWw4//DL+icEBfc0U7qJCisqrTsKTjw4fNFy2pW9OqStD84g==}

  es-define-property@1.0.1:
    resolution: {integrity: sha512-e3nRfgfUZ4rNGL232gUgX06QNyyez04KdjFrF+LTRoOXmrOgFKDg4BCdsjW8EnT69eqdYGmRpJwiPVYNrCaW3g==}
    engines: {node: '>= 0.4'}

  es-errors@1.3.0:
    resolution: {integrity: sha512-Zf5H2Kxt2xjTvbJvP2ZWLEICxA6j+hAmMzIlypy4xcBg1vKVnx89Wy0GbS+kf5cwCVFFzdCFh2XSCFNULS6csw==}
    engines: {node: '>= 0.4'}

  es-object-atoms@1.1.1:
    resolution: {integrity: sha512-FGgH2h8zKNim9ljj7dankFPcICIK9Cp5bm+c2gQSYePhpaG5+esrLODihIorn+Pe6FGJzWhXQotPv73jTaldXA==}
    engines: {node: '>= 0.4'}

  es-set-tostringtag@2.1.0:
    resolution: {integrity: sha512-j6vWzfrGVfyXxge+O0x5sh6cvxAog0a/4Rdd2K36zCMV5eJ+/+tOAngRO8cODMNWbVRdVlmGZQL2YS3yR8bIUA==}
    engines: {node: '>= 0.4'}

  escalade@3.2.0:
    resolution: {integrity: sha512-WUj2qlxaQtO4g6Pq5c29GTcWGDyd8itL8zTlipgECz3JesAiiOKotd8JU6otB3PACgG6xkJUyVhboMS+bje/jA==}
    engines: {node: '>=6'}

  escape-html@1.0.3:
    resolution: {integrity: sha512-NiSupZ4OeuGwr68lGIeym/ksIZMJodUGOSCZ/FSnTxcrekbvqrgdUxlJOMpijaKZVjAJrWrGs/6Jy8OMuyj9ow==}

  escape-string-regexp@2.0.0:
    resolution: {integrity: sha512-UpzcLCXolUWcNu5HtVMHYdXJjArjsF9C0aNnquZYY4uW/Vu0miy5YoWvbV345HauVvcAUnpRuhMMcqTcGOY2+w==}
    engines: {node: '>=8'}

  esprima@4.0.1:
    resolution: {integrity: sha512-eGuFFw7Upda+g4p+QHvnW0RyTX/SVeJBDM/gCtMARO0cLuT2HcEKnTPvhjV6aGeqrCB/sbNop0Kszm0jsaWU4A==}
    engines: {node: '>=4'}
    hasBin: true

  esutils@2.0.3:
    resolution: {integrity: sha512-kVscqXk4OCp68SZ0dkgEKVi6/8ij300KBWTJq32P/dYeWTSwK41WyTxalN1eRmA5Z9UU/LX9D7FWSmV9SAYx6g==}
    engines: {node: '>=0.10.0'}

  etag@1.8.1:
    resolution: {integrity: sha512-aIL5Fx7mawVa300al2BnEE4iNvo1qETxLrPI/o05L7z6go7fCw1J6EQmbK4FmJ2AS7kgVF/KEZWufBfdClMcPg==}
    engines: {node: '>= 0.6'}

  events@1.1.1:
    resolution: {integrity: sha512-kEcvvCBByWXGnZy6JUlgAp2gBIUjfCAV6P6TgT1/aaQKcmuAEC4OZTV1I4EWQLz2gxZw76atuVyvHhTxvi0Flw==}
    engines: {node: '>=0.4.x'}

  events@3.3.0:
    resolution: {integrity: sha512-mQw+2fkQbALzQ7V0MY0IqdnXNOeTtP4r0lN9z7AAawCXgqea7bDii20AYrIBrFd/Hx0M2Ocz6S111CaFkUcb0Q==}
    engines: {node: '>=0.8.x'}

  execa@5.1.1:
    resolution: {integrity: sha512-8uSpZZocAZRBAPIEINJj3Lo9HyGitllczc27Eh5YYojjMFMn8yHMDMaUHE2Jqfq05D/wucwI4JGURyXt1vchyg==}
    engines: {node: '>=10'}

  exit@0.1.2:
    resolution: {integrity: sha512-Zk/eNKV2zbjpKzrsQ+n1G6poVbErQxJ0LBOJXaKZ1EViLzH+hrLu9cdXI4zw9dBQJslwBEpbQ2P1oS7nDxs6jQ==}
    engines: {node: '>= 0.8.0'}

  expect@29.7.0:
    resolution: {integrity: sha512-2Zks0hf1VLFYI1kbh0I5jP3KHHyCHpkfyHBzsSXRFgl/Bg9mWYfMW8oD+PdMPlEwy5HNsR9JutYy6pMeOh61nw==}
    engines: {node: ^14.15.0 || ^16.10.0 || >=18.0.0}

  express@5.1.0:
    resolution: {integrity: sha512-DT9ck5YIRU+8GYzzU5kT3eHGA5iL+1Zd0EutOmTE9Dtk+Tvuzd23VBU+ec7HPNSTxXYO55gPV/hq4pSBJDjFpA==}
    engines: {node: '>= 18'}

  extend@3.0.2:
    resolution: {integrity: sha512-fjquC59cD7CyW6urNXK0FBufkZcoiGG80wTuPujX590cB5Ttln20E2UB4S/WARVqhXffZl2LNgS+gQdPIIim/g==}

  fast-copy@3.0.2:
    resolution: {integrity: sha512-dl0O9Vhju8IrcLndv2eU4ldt1ftXMqqfgN4H1cpmGV7P6jeB9FwpN9a2c8DPGE1Ys88rNUJVYDHq73CGAGOPfQ==}

  fast-decode-uri-component@1.0.1:
    resolution: {integrity: sha512-WKgKWg5eUxvRZGwW8FvfbaH7AXSh2cL+3j5fMGzUMCxWBJ3dV3a7Wz8y2f/uQ0e3B6WmodD3oS54jTQ9HVTIIg==}

  fast-deep-equal@3.1.3:
    resolution: {integrity: sha512-f3qQ9oQy9j2AhBe/H9VC91wLmKBCCU/gDOnKNAYG5hswO7BLKj09Hc5HYNz9cGI++xlpDCIgDaitVs03ATR84Q==}

  fast-json-stable-stringify@2.1.0:
    resolution: {integrity: sha512-lhd/wF+Lk98HZoTCtlVraHtfh5XYijIjalXck7saUtuanSDyLMxnHhSXEDJqHxD7msR8D0uCmqlkwjCV8xvwHw==}

  fast-json-stringify@6.0.1:
    resolution: {integrity: sha512-s7SJE83QKBZwg54dIbD5rCtzOBVD43V1ReWXXYqBgwCwHLYAAT0RQc/FmrQglXqWPpz6omtryJQOau5jI4Nrvg==}

  fast-jwt@5.0.6:
    resolution: {integrity: sha512-LPE7OCGUl11q3ZgW681cEU2d0d2JZ37hhJAmetCgNyW8waVaJVZXhyFF6U2so1Iim58Yc7pfxJe2P7MNetQH2g==}
    engines: {node: '>=20'}

  fast-querystring@1.1.2:
    resolution: {integrity: sha512-g6KuKWmFXc0fID8WWH0jit4g0AGBoJhCkJMb1RmbsSEUNvQ+ZC8D6CUZ+GtF8nMzSPXnhiePyyqqipzNNEnHjg==}

  fast-redact@3.5.0:
    resolution: {integrity: sha512-dwsoQlS7h9hMeYUq1W++23NDcBLV4KqONnITDV9DjfS3q1SgDGVrBdvvTLUotWtPSD7asWDV9/CmsZPy8Hf70A==}
    engines: {node: '>=6'}

  fast-safe-stringify@2.1.1:
    resolution: {integrity: sha512-W+KJc2dmILlPplD/H4K9l9LcAHAfPtP6BY84uVLXQ6Evcz9Lcg33Y2z1IVblT6xdY54PXYVHEv+0Wpq8Io6zkA==}

  fast-uri@3.0.6:
    resolution: {integrity: sha512-Atfo14OibSv5wAp4VWNsFYE1AchQRTv9cBGWET4pZWHzYshFSS9NQI6I57rdKn9croWVMbYFbLhJ+yJvmZIIHw==}

  fast-xml-parser@4.4.1:
    resolution: {integrity: sha512-xkjOecfnKGkSsOwtZ5Pz7Us/T6mrbPQrq0nh+aCO5V9nk5NLWmasAHumTKjiPJPWANe+kAZ84Jc8ooJkzZ88Sw==}
    hasBin: true

  fastfall@1.5.1:
    resolution: {integrity: sha512-KH6p+Z8AKPXnmA7+Iz2Lh8ARCMr+8WNPVludm1LGkZoD2MjY6LVnRMtTKhkdzI+jr0RzQWXKzKyBJm1zoHEL4Q==}
    engines: {node: '>=0.10.0'}

  fastify-plugin@5.0.1:
    resolution: {integrity: sha512-HCxs+YnRaWzCl+cWRYFnHmeRFyR5GVnJTAaCJQiYzQSDwK9MgJdyAsuL3nh0EWRCYMgQ5MeziymvmAhUHYHDUQ==}

  fastify@5.2.1:
    resolution: {integrity: sha512-rslrNBF67eg8/Gyn7P2URV8/6pz8kSAscFL4EThZJ8JBMaXacVdVE4hmUcnPNKERl5o/xTiBSLfdowBRhVF1WA==}

  fastparallel@2.4.1:
    resolution: {integrity: sha512-qUmhxPgNHmvRjZKBFUNI0oZuuH9OlSIOXmJ98lhKPxMZZ7zS/Fi0wRHOihDSz0R1YiIOjxzOY4bq65YTcdBi2Q==}

  fastq@1.19.1:
    resolution: {integrity: sha512-GwLTyxkCXjXbxqIhTsMI2Nui8huMPtnxg7krajPJAjnEG/iiOS7i+zCtWGZR9G0NBKbXKh6X9m9UIsYX/N6vvQ==}

  fastseries@1.7.2:
    resolution: {integrity: sha512-dTPFrPGS8SNSzAt7u/CbMKCJ3s01N04s4JFbORHcmyvVfVKmbhMD1VtRbh5enGHxkaQDqWyLefiKOGGmohGDDQ==}

  fb-watchman@2.0.2:
    resolution: {integrity: sha512-p5161BqbuCaSnB8jIbzQHOlpgsPmK5rJVDfDKO91Axs5NC1uu3HRQm6wt9cd9/+GtQQIO53JdGXXoyDpTAsgYA==}

  file-type@3.9.0:
    resolution: {integrity: sha512-RLoqTXE8/vPmMuTI88DAzhMYC99I8BWv7zYP4A1puo5HIjEJ5EX48ighy4ZyKMG9EDXxBgW6e++cn7d1xuFghA==}
    engines: {node: '>=0.10.0'}

  file-uri-to-path@1.0.0:
    resolution: {integrity: sha512-0Zt+s3L7Vf1biwWZ29aARiVYLx7iMGnEUl9x33fbB/j3jR81u/O2LbqK+Bm1CDSNDKVtJ/YjwY7TUd5SkeLQLw==}

  filelist@1.0.4:
    resolution: {integrity: sha512-w1cEuf3S+DrLCQL7ET6kz+gmlJdbq9J7yXCSjK/OZCPA+qEN1WyF4ZAf0YYJa4/shHJra2t/d/r8SV4Ji+x+8Q==}

  fill-range@7.1.1:
    resolution: {integrity: sha512-YsGpe3WHLK8ZYi4tWDg2Jy3ebRz2rXowDxnld4bkQB00cc/1Zw9AWnC0i9ztDJitivtQvaI9KaLyKrc+hBW0yg==}
    engines: {node: '>=8'}

  finalhandler@2.1.0:
    resolution: {integrity: sha512-/t88Ty3d5JWQbWYgaOGCCYfXRwV1+be02WqYYlL6h0lEiUAMPM8o8qKGO01YIkOHzka2up08wvgYD0mDiI+q3Q==}
    engines: {node: '>= 0.8'}

  find-my-way@9.2.0:
    resolution: {integrity: sha512-d3uCir8Hmg7W1Ywp8nKf2lJJYU9Nwinvo+1D39Dn09nz65UKXIxUh7j7K8zeWhxqe1WrkS7FJyON/Q/3lPoc6w==}
    engines: {node: '>=14'}

  find-up@4.1.0:
    resolution: {integrity: sha512-PpOwAdQ/YlXQ2vj8a3h8IipDuYRi3wceVQQGYWxNINccq40Anw7BlsEXCMbt1Zt+OLA6Fq9suIpIWD0OsnISlw==}
    engines: {node: '>=8'}

  follow-redirects@1.15.9:
    resolution: {integrity: sha512-gew4GsXizNgdoRyqmyfMHyAmXsZDk6mHkSxZFCzW9gwlbtOW44CDtYavM+y+72qD/Vq2l550kMF52DT8fOLJqQ==}
    engines: {node: '>=4.0'}
    peerDependencies:
      debug: '*'
    peerDependenciesMeta:
      debug:
        optional: true

  for-each@0.3.5:
    resolution: {integrity: sha512-dKx12eRCVIzqCxFGplyFKJMPvLEWgmNtUrpTiJIR5u97zEhRG8ySrtboPHZXx7daLxQVrl643cTzbab2tkQjxg==}
    engines: {node: '>= 0.4'}

  foreground-child@3.3.1:
    resolution: {integrity: sha512-gIXjKqtFuWEgzFRJA9WCQeSJLZDjgJUOMCMzxtvFq/37KojM1BFGufqsCy0r4qSQmYLsZYMeyRqzIWOMup03sw==}
    engines: {node: '>=14'}

  form-data@4.0.3:
    resolution: {integrity: sha512-qsITQPfmvMOSAdeyZ+12I1c+CKSstAFAwu+97zrnWAbIr5u8wfsExUzCesVLC8NgHuRUqNN4Zy6UPWUTRGslcA==}
    engines: {node: '>= 6'}

  forwarded@0.2.0:
    resolution: {integrity: sha512-buRG0fpBtRHSTCOASe6hD258tEubFoRLb4ZNA6NxMVHNw2gOcwHo9wyablzMzOA5z9xA9L1KNjk/Nt6MT9aYow==}
    engines: {node: '>= 0.6'}

  fresh@2.0.0:
    resolution: {integrity: sha512-Rx/WycZ60HOaqLKAi6cHRKKI7zxWbJ31MhntmtwMoaTeF7XFH9hhBp8vITaMidfljRQ6eYWCKkaTK+ykVJHP2A==}
    engines: {node: '>= 0.8'}

  fs.realpath@1.0.0:
    resolution: {integrity: sha512-OO0pH2lK6a0hZnAdau5ItzHPI6pUlvI7jMVnxUQRtw4owF2wk8lOSabtGDCTP4Ggrg2MbGnWO9X8K1t4+fGMDw==}

  fsevents@2.3.3:
    resolution: {integrity: sha512-5xoDfX+fL7faATnagmWPpbFtwh/R77WmMMqqHGS65C3vvB0YHrgF+B1YmZ3441tMj5n63k0212XNoJwzlhffQw==}
    engines: {node: ^8.16.0 || ^10.6.0 || >=11.0.0}
    os: [darwin]

  function-bind@1.1.2:
    resolution: {integrity: sha512-7XHNxH7qX9xG5mIwxkhumTox/MIRNcOgDrxWsMt2pAr23WHp6MrRlN7FBSFpCpr+oVO0F744iUgR82nJMfG2SA==}

  gaxios@6.7.1:
    resolution: {integrity: sha512-LDODD4TMYx7XXdpwxAVRAIAuB0bzv0s+ywFonY46k126qzQHT9ygyoa9tncmOiQmmDrik65UYsEkv3lbfqQ3yQ==}
    engines: {node: '>=14'}

  gcp-metadata@6.1.1:
    resolution: {integrity: sha512-a4tiq7E0/5fTjxPAaH4jpjkSv/uCaU2p5KC6HVGrvl0cDjA8iBZv4vv1gyzlmK0ZUKqwpOyQMKzZQe3lTit77A==}
    engines: {node: '>=14'}

  gensync@1.0.0-beta.2:
    resolution: {integrity: sha512-3hN7NaskYvMDLQY55gnW3NQ+mesEAepTqlg+VEbj7zzqEMBVNhzcGYYeqFo/TlYz6eQiFcp1HcsCZO+nGgS8zg==}
    engines: {node: '>=6.9.0'}

  get-caller-file@2.0.5:
    resolution: {integrity: sha512-DyFP3BM/3YHTQOCUL/w0OZHR0lpKeGrxotcHWcqNEdnltqFwXVfhEBQ94eIo34AfQpo0rGki4cyIiftY06h2Fg==}
    engines: {node: 6.* || 8.* || >= 10.*}

  get-intrinsic@1.3.0:
    resolution: {integrity: sha512-9fSjSaos/fRIVIp+xSJlE6lfwhES7LNtKaCBIamHsjr2na1BiABJPo0mOjjz8GJDURarmCPGqaiVg5mfjb98CQ==}
    engines: {node: '>= 0.4'}

  get-package-type@0.1.0:
    resolution: {integrity: sha512-pjzuKtY64GYfWizNAJ0fr9VqttZkNiK2iS430LtIHzjBEr6bX8Am2zm4sW4Ro5wjWW5cAlRL1qAMTcXbjNAO2Q==}
    engines: {node: '>=8.0.0'}

  get-proto@1.0.1:
    resolution: {integrity: sha512-sTSfBjoXBp89JvIKIefqw7U2CCebsc74kiY6awiGogKtoSGbgjYE/G/+l9sF3MWFPNc9IcoOC4ODfKHfxFmp0g==}
    engines: {node: '>= 0.4'}

  get-stream@6.0.1:
    resolution: {integrity: sha512-ts6Wi+2j3jQjqi70w5AlN8DFnkSwC+MqmxEzdEALB2qXZYV3X/b1CTfgPLGJNMeAWxdPfU8FO1ms3NUfaHCPYg==}
    engines: {node: '>=10'}

  glob-parent@5.1.2:
    resolution: {integrity: sha512-AOIgSQCepiJYwP3ARnGx+5VnTu2HBYdzbGP45eLw1vr3zB3vZLeyed1sC9hnbcOc9/SrMyM5RPQrkGz4aS9Zow==}
    engines: {node: '>= 6'}

  glob@11.0.1:
    resolution: {integrity: sha512-zrQDm8XPnYEKawJScsnM0QzobJxlT/kHOOlRTio8IH/GrmxRE5fjllkzdaHclIuNjUQTJYH2xHNIGfdpJkDJUw==}
    engines: {node: 20 || >=22}
    hasBin: true

  glob@7.1.6:
    resolution: {integrity: sha512-LwaxwyZ72Lk7vZINtNNrywX0ZuLyStrdDtabefZKAY5ZGJhVtgdznluResxNmPitE0SAO+O26sWTHeKSI2wMBA==}
    deprecated: Glob versions prior to v9 are no longer supported

  glob@7.2.3:
    resolution: {integrity: sha512-nFR0zLpU2YCaRxwoCJvL6UvCH2JFyFVIvwTLsIf21AuHlMskA1hhTdk+LlYJtOlYt9v6dvszD2BGRqBL+iQK9Q==}
    deprecated: Glob versions prior to v9 are no longer supported

  globals@11.12.0:
    resolution: {integrity: sha512-WOBp/EEGUiIsJSp7wcv/y6MO+lV9UoncWqxuFfm8eBwzWNgyfBd6Gz+IeKQ9jCmyhoH99g15M3T+QaVHFjizVA==}
    engines: {node: '>=4'}

  google-auth-library@9.15.1:
    resolution: {integrity: sha512-Jb6Z0+nvECVz+2lzSMt9u98UsoakXxA2HGHMCxh+so3n90XgYWkq5dur19JAJV7ONiJY22yBTyJB1TSkvPq9Ng==}
    engines: {node: '>=14'}

  google-logging-utils@0.0.2:
    resolution: {integrity: sha512-NEgUnEcBiP5HrPzufUkBzJOD/Sxsco3rLNo1F1TNf7ieU8ryUzBhqba8r756CjLX7rn3fHl6iLEwPYuqpoKgQQ==}
    engines: {node: '>=14'}

  gopd@1.2.0:
    resolution: {integrity: sha512-ZUKRh6/kUFoAiTAtTYPZJ3hw9wNxx+BIBOijnlG9PnrJsCcSjs1wyyD6vJpaYtgnzDrKYRSqf3OO6Rfa93xsRg==}
    engines: {node: '>= 0.4'}

  graceful-fs@4.2.11:
    resolution: {integrity: sha512-RbJ5/jmFcNNCcDV5o9eTnBLJ/HszWV0P73bc+Ff4nS/rJj+YaS6IGyiOL0VoBYX+l1Wrl3k63h/KrH+nhJ0XvQ==}

  gtoken@7.1.0:
    resolution: {integrity: sha512-pCcEwRi+TKpMlxAQObHDQ56KawURgyAf6jtIY046fJ5tIv3zDe/LEIubckAO8fj6JnAxLdmWkUfNyulQ2iKdEw==}
    engines: {node: '>=14.0.0'}

  has-flag@3.0.0:
    resolution: {integrity: sha512-sKJf1+ceQBr4SMkvQnBDNDtf4TXpVhVGateu0t918bl30FnbE2m4vNLX+VWe/dpjlb+HugGYzW7uQXH98HPEYw==}
    engines: {node: '>=4'}

  has-flag@4.0.0:
    resolution: {integrity: sha512-EykJT/Q1KjTWctppgIAgfSO0tKVuZUjhgMr17kqTumMl6Afv3EISleU7qZUzoXDFTAHTDC4NOoG/ZxU3EvlMPQ==}
    engines: {node: '>=8'}

  has-property-descriptors@1.0.2:
    resolution: {integrity: sha512-55JNKuIW+vq4Ke1BjOTjM2YctQIvCT7GFzHwmfZPGo5wnrgkid0YQtnAleFSqumZm4az3n2BS+erby5ipJdgrg==}

  has-symbols@1.1.0:
    resolution: {integrity: sha512-1cDNdwJ2Jaohmb3sg4OmKaMBwuC48sYni5HUw2DvsC8LjGTLK9h+eb1X6RyuOHe4hT0ULCW68iomhjUoKUqlPQ==}
    engines: {node: '>= 0.4'}

  has-tostringtag@1.0.2:
    resolution: {integrity: sha512-NqADB8VjPFLM2V0VvHUewwwsw0ZWBaIdgo+ieHtK3hasLz4qeCRjYcqfB6AQrBggRKppKF8L52/VqdVsO47Dlw==}
    engines: {node: '>= 0.4'}

  hasown@2.0.2:
    resolution: {integrity: sha512-0hJU9SCPvmMzIBdZFqNPXWa6dqh7WdH0cII9y+CyS8rG3nL48Bclra9HmKhVVUHyPWNH5Y7xDwAB7bfgSjkUMQ==}
    engines: {node: '>= 0.4'}

  help-me@5.0.0:
    resolution: {integrity: sha512-7xgomUX6ADmcYzFik0HzAxh/73YlKR9bmFzf51CZwR+b6YtzU2m0u49hQCqV6SvlqIqsaxovfwdvbnsw3b/zpg==}

  html-comment-regex@1.1.2:
    resolution: {integrity: sha512-P+M65QY2JQ5Y0G9KKdlDpo0zK+/OHptU5AaBwUfAIDJZk1MYf32Frm84EcOytfJE0t5JvkAnKlmjsXDnWzCJmQ==}

  html-escaper@2.0.2:
    resolution: {integrity: sha512-H2iMtd0I4Mt5eYiapRdIDjp+XzelXQ0tFE4JS7YFwFevXXMmOp9myNrUvCg0D6ws8iqkRPBfKHgbwig1SmlLfg==}

  http-errors@2.0.0:
    resolution: {integrity: sha512-FtwrG/euBzaEjYeRqOgly7G0qviiXoJWnvEH2Z1plBdXgbyjv34pHTSb9zoeHMyDy33+DWy5Wt9Wo+TURtOYSQ==}
    engines: {node: '>= 0.8'}

  https-proxy-agent@7.0.6:
    resolution: {integrity: sha512-vK9P5/iUfdl95AI+JVyUuIcVtd4ofvtrOr3HNtM2yxC9bnMbEdp3x01OhQNnjb8IJYi38VlTE3mBXwcfvywuSw==}
    engines: {node: '>= 14'}

  human-signals@2.1.0:
    resolution: {integrity: sha512-B4FFZ6q/T2jhhksgkbEW3HBvWIfDW85snkQgawt07S7J5QXTk6BkNV+0yAeZrM5QpMAdYlocGoljn0sJ/WQkFw==}
    engines: {node: '>=10.17.0'}

  iconv-lite@0.6.3:
    resolution: {integrity: sha512-4fCk79wshMdzMp2rH06qWrJE4iolqLhCUH+OiuIgU++RB0+94NlDL81atO7GX55uUKueo0txHNtvEyI6D7WdMw==}
    engines: {node: '>=0.10.0'}

  ieee754@1.1.13:
    resolution: {integrity: sha512-4vf7I2LYV/HaWerSo3XmlMkp5eZ83i+/CDluXi/IGTs/O1sejBNhTtnxzmRZfvOUqj7lZjqHkeTvpgSFDlWZTg==}

  ieee754@1.2.1:
    resolution: {integrity: sha512-dcyqhDvX1C46lXZcVqCpK+FtMRQVdIMN6/Df5js2zouUsqG7I6sFxitIC+7KYK29KdXOLHdu9zL4sFnoVQnqaA==}

  ignore-by-default@1.0.1:
    resolution: {integrity: sha512-Ius2VYcGNk7T90CppJqcIkS5ooHUZyIQK+ClZfMfMNFEF9VSE73Fq+906u/CWu92x4gzZMWOwfFYckPObzdEbA==}

  import-local@3.2.0:
    resolution: {integrity: sha512-2SPlun1JUPWoM6t3F0dw0FkCF/jWY8kttcY4f599GLTSjh2OCuuhdTkJQsEcZzBqbXZGKMK2OqW1oZsjtf/gQA==}
    engines: {node: '>=8'}
    hasBin: true

  imurmurhash@0.1.4:
    resolution: {integrity: sha512-JmXMZ6wuvDmLiHEml9ykzqO6lwFbof0GG4IkcGaENdCRDDmMVnny7s5HsIgHCbaq0w2MyPhDqkhTUgS2LU2PHA==}
    engines: {node: '>=0.8.19'}

  inflight@1.0.6:
    resolution: {integrity: sha512-k92I/b08q4wvFscXCLvqfsHCrjrF7yiXsQuIVvVE7N82W3+aqpzuUdBbfhWcy/FZR3/4IgflMgKLOsvPDrGCJA==}
    deprecated: This module is not supported, and leaks memory. Do not use it. Check out lru-cache if you want a good and tested way to coalesce async requests by a key value, which is much more comprehensive and powerful.

  inherits@2.0.4:
    resolution: {integrity: sha512-k/vGaX4/Yla3WzyMCvTQOXYeIHvqOKtnqBduzTHpzpQZzAskKMhZ2K+EnBiSM9zGSoIFeMpXKxa4dYeZIQqewQ==}

  inotify@1.4.6:
    resolution: {integrity: sha512-WW8/uqIA04O3AePQVe/Ms3ZLR0yGamaz8YOEpaXc4WBAGOPZfzu58wWErEPSUYaPyDrJRIeCn6PEIQgC1ZyQ5w==}
    engines: {node: '>=0.8'}
    os: [linux]

  ipaddr.js@1.9.1:
    resolution: {integrity: sha512-0KI/607xoxSToH7GjN1FfSbLoU0+btTicjsQSWQlh/hZykN8KpmMf7uYwPW3R+akZ6R/w18ZlXSHBYXiYUPO3g==}
    engines: {node: '>= 0.10'}

  ipaddr.js@2.2.0:
    resolution: {integrity: sha512-Ag3wB2o37wslZS19hZqorUnrnzSkpOVy+IiiDEiTqNubEYpYuHWIf6K4psgN2ZWKExS4xhVCrRVfb/wfW8fWJA==}
    engines: {node: '>= 10'}

  is-arguments@1.2.0:
    resolution: {integrity: sha512-7bVbi0huj/wrIAOzb8U1aszg9kdi3KN/CyU19CTI7tAoZYEZoL9yCDXpbXN+uPsuWnP02cyug1gleqq+TU+YCA==}
    engines: {node: '>= 0.4'}

  is-arrayish@0.2.1:
    resolution: {integrity: sha512-zz06S8t0ozoDXMG+ube26zeCTNXcKIPJZJi8hBrF4idCLms4CG9QtK7qBl1boi5ODzFpjswb5JPmHCbMpjaYzg==}

  is-arrayish@0.3.2:
    resolution: {integrity: sha512-eVRqCvVlZbuw3GrM63ovNSNAeA1K16kaR/LRY/92w0zxQ5/1YzwblUX652i4Xs9RwAGjW9d9y6X88t8OaAJfWQ==}

  is-binary-path@2.1.0:
    resolution: {integrity: sha512-ZMERYes6pDydyuGidse7OsHxtbI7WVeUEozgR/g7rd0xUimYNlvZRE/K2MgZTjWy725IfelLeVcEM97mmtRGXw==}
    engines: {node: '>=8'}

  is-callable@1.2.7:
    resolution: {integrity: sha512-1BC0BVFhS/p0qtw6enp8e+8OD0UrK0oFLztSjNzhcKA3WDuJxxAPXzPuPtKkjEY9UUoEWlX/8fgKeu2S8i9JTA==}
    engines: {node: '>= 0.4'}

  is-core-module@2.16.1:
    resolution: {integrity: sha512-UfoeMA6fIJ8wTYFEUjelnaGI67v6+N7qXJEvQuIGa99l4xsCruSYOVSQ0uPANn4dAzm8lkYPaKLrrijLq7x23w==}
    engines: {node: '>= 0.4'}

  is-extglob@2.1.1:
    resolution: {integrity: sha512-SbKbANkN603Vi4jEZv49LeVJMn4yGwsbzZworEoyEiutsN3nJYdbO36zfhGJ6QEDpOZIFkDtnq5JRxmvl3jsoQ==}
    engines: {node: '>=0.10.0'}

  is-fullwidth-code-point@3.0.0:
    resolution: {integrity: sha512-zymm5+u+sCsSWyD9qNaejV3DFvhCKclKdizYaJUuHA83RLjb7nSuGnddCHGv0hk+KY7BMAlsWeK4Ueg6EV6XQg==}
    engines: {node: '>=8'}

  is-generator-fn@2.1.0:
    resolution: {integrity: sha512-cTIB4yPYL/Grw0EaSzASzg6bBy9gqCofvWN8okThAYIxKJZC+udlRAmGbM0XLeniEJSs8uEgHPGuHSe1XsOLSQ==}
    engines: {node: '>=6'}

  is-generator-function@1.1.0:
    resolution: {integrity: sha512-nPUB5km40q9e8UfN/Zc24eLlzdSf9OfKByBw9CIdw4H1giPMeA0OIJvbchsCu4npfI2QcMVBsGEBHKZ7wLTWmQ==}
    engines: {node: '>= 0.4'}

  is-glob@4.0.3:
    resolution: {integrity: sha512-xelSayHH36ZgE7ZWhli7pW34hNbNl8Ojv5KVmkJD4hBdD3th8Tfk9vYasLM+mXWOZhFkgZfxhLSnrwRr4elSSg==}
    engines: {node: '>=0.10.0'}

  is-number@7.0.0:
    resolution: {integrity: sha512-41Cifkg6e8TylSpdtTpeLVMqvSBEVzTttHvERD741+pnZ8ANv0004MRL43QKPDlK9cGvNp6NZWZUBlbGXYxxng==}
    engines: {node: '>=0.12.0'}

  is-promise@4.0.0:
    resolution: {integrity: sha512-hvpoI6korhJMnej285dSg6nu1+e6uxs7zG3BYAm5byqDsgJNWwxzM6z6iZiAgQR4TJ30JmBTOwqZUw3WlyH3AQ==}

  is-regex@1.2.1:
    resolution: {integrity: sha512-MjYsKHO5O7mCsmRGxWcLWheFqN9DJ/2TmngvjKXihe6efViPqc274+Fx/4fYj/r03+ESvBdTXK0V6tA3rgez1g==}
    engines: {node: '>= 0.4'}

  is-stream@2.0.1:
    resolution: {integrity: sha512-hFoiJiTl63nn+kstHGBtewWSKnQLpyb155KHheA1l39uvtO9nWIop1p3udqPcUd/xbF1VLMO4n7OI6p7RbngDg==}
    engines: {node: '>=8'}

  is-typed-array@1.1.15:
    resolution: {integrity: sha512-p3EcsicXjit7SaskXHs1hA91QxgTw46Fv6EFKKGS5DRFLD8yKnohjF3hxoju94b/OcMZoQukzpPpBE9uLVKzgQ==}
    engines: {node: '>= 0.4'}

  isarray@1.0.0:
    resolution: {integrity: sha512-VLghIWNM6ELQzo7zwmcg0NmTVyWKYjvIeM83yjp0wRDTmUnrM678fQbcKBo6n2CJEF0szoG//ytg+TKla89ALQ==}

  isexe@2.0.0:
    resolution: {integrity: sha512-RHxMLp9lnKHGHRng9QFhRCMbYAcVpn69smSGcq3f36xjgVVWThj4qqLbTLlq7Ssj8B+fIQ1EuCEGI2lKsyQeIw==}

  istanbul-lib-coverage@3.2.2:
    resolution: {integrity: sha512-O8dpsF+r0WV/8MNRKfnmrtCWhuKjxrq2w+jpzBL5UZKTi2LeVWnWOmWRxFlesJONmc+wLAGvKQZEOanko0LFTg==}
    engines: {node: '>=8'}

  istanbul-lib-instrument@5.2.1:
    resolution: {integrity: sha512-pzqtp31nLv/XFOzXGuvhCb8qhjmTVo5vjVk19XE4CRlSWz0KoeJ3bw9XsA7nOp9YBf4qHjwBxkDzKcME/J29Yg==}
    engines: {node: '>=8'}

  istanbul-lib-instrument@6.0.3:
    resolution: {integrity: sha512-Vtgk7L/R2JHyyGW07spoFlB8/lpjiOLTjMdms6AFMraYt3BaJauod/NGrfnVG/y4Ix1JEuMRPDPEj2ua+zz1/Q==}
    engines: {node: '>=10'}

  istanbul-lib-report@3.0.1:
    resolution: {integrity: sha512-GCfE1mtsHGOELCU8e/Z7YWzpmybrx/+dSTfLrvY8qRmaY6zXTKWn6WQIjaAFw069icm6GVMNkgu0NzI4iPZUNw==}
    engines: {node: '>=10'}

  istanbul-lib-source-maps@4.0.1:
    resolution: {integrity: sha512-n3s8EwkdFIJCG3BPKBYvskgXGoy88ARzvegkitk60NxRdwltLOTaH7CUiMRXvwYorl0Q712iEjcWB+fK/MrWVw==}
    engines: {node: '>=10'}

  istanbul-reports@3.1.7:
    resolution: {integrity: sha512-BewmUXImeuRk2YY0PVbxgKAysvhRPUQE0h5QRM++nVWyubKGV0l8qQ5op8+B2DOmwSe63Jivj0BjkPQVf8fP5g==}
    engines: {node: '>=8'}

  jackspeak@4.1.0:
    resolution: {integrity: sha512-9DDdhb5j6cpeitCbvLO7n7J4IxnbM6hoF6O1g4HQ5TfhvvKN8ywDM7668ZhMHRqVmxqhps/F6syWK2KcPxYlkw==}
    engines: {node: 20 || >=22}

  jake@10.9.2:
    resolution: {integrity: sha512-2P4SQ0HrLQ+fw6llpLnOaGAvN2Zu6778SJMrCUwns4fOoG9ayrTiZk3VV8sCPkVZF8ab0zksVpS8FDY5pRCNBA==}
    engines: {node: '>=10'}
    hasBin: true

  jest-changed-files@29.7.0:
    resolution: {integrity: sha512-fEArFiwf1BpQ+4bXSprcDc3/x4HSzL4al2tozwVpDFpsxALjLYdyiIK4e5Vz66GQJIbXJ82+35PtysofptNX2w==}
    engines: {node: ^14.15.0 || ^16.10.0 || >=18.0.0}

  jest-circus@29.7.0:
    resolution: {integrity: sha512-3E1nCMgipcTkCocFwM90XXQab9bS+GMsjdpmPrlelaxwD93Ad8iVEjX/vvHPdLPnFf+L40u+5+iutRdA1N9myw==}
    engines: {node: ^14.15.0 || ^16.10.0 || >=18.0.0}

  jest-cli@29.7.0:
    resolution: {integrity: sha512-OVVobw2IubN/GSYsxETi+gOe7Ka59EFMR/twOU3Jb2GnKKeMGJB5SGUUrEz3SFVmJASUdZUzy83sLNNQ2gZslg==}
    engines: {node: ^14.15.0 || ^16.10.0 || >=18.0.0}
    hasBin: true
    peerDependencies:
      node-notifier: ^8.0.1 || ^9.0.0 || ^10.0.0
    peerDependenciesMeta:
      node-notifier:
        optional: true

  jest-config@29.7.0:
    resolution: {integrity: sha512-uXbpfeQ7R6TZBqI3/TxCU4q4ttk3u0PJeC+E0zbfSoSjq6bJ7buBPxzQPL0ifrkY4DNu4JUdk0ImlBUYi840eQ==}
    engines: {node: ^14.15.0 || ^16.10.0 || >=18.0.0}
    peerDependencies:
      '@types/node': '*'
      ts-node: '>=9.0.0'
    peerDependenciesMeta:
      '@types/node':
        optional: true
      ts-node:
        optional: true

  jest-diff@29.7.0:
    resolution: {integrity: sha512-LMIgiIrhigmPrs03JHpxUh2yISK3vLFPkAodPeo0+BuF7wA2FoQbkEg1u8gBYBThncu7e1oEDUfIXVuTqLRUjw==}
    engines: {node: ^14.15.0 || ^16.10.0 || >=18.0.0}

  jest-docblock@29.7.0:
    resolution: {integrity: sha512-q617Auw3A612guyaFgsbFeYpNP5t2aoUNLwBUbc/0kD1R4t9ixDbyFTHd1nok4epoVFpr7PmeWHrhvuV3XaJ4g==}
    engines: {node: ^14.15.0 || ^16.10.0 || >=18.0.0}

  jest-each@29.7.0:
    resolution: {integrity: sha512-gns+Er14+ZrEoC5fhOfYCY1LOHHr0TI+rQUHZS8Ttw2l7gl+80eHc/gFf2Ktkw0+SIACDTeWvpFcv3B04VembQ==}
    engines: {node: ^14.15.0 || ^16.10.0 || >=18.0.0}

  jest-environment-node@29.7.0:
    resolution: {integrity: sha512-DOSwCRqXirTOyheM+4d5YZOrWcdu0LNZ87ewUoywbcb2XR4wKgqiG8vNeYwhjFMbEkfju7wx2GYH0P2gevGvFw==}
    engines: {node: ^14.15.0 || ^16.10.0 || >=18.0.0}

  jest-get-type@29.6.3:
    resolution: {integrity: sha512-zrteXnqYxfQh7l5FHyL38jL39di8H8rHoecLH3JNxH3BwOrBsNeabdap5e0I23lD4HHI8W5VFBZqG4Eaq5LNcw==}
    engines: {node: ^14.15.0 || ^16.10.0 || >=18.0.0}

  jest-haste-map@29.7.0:
    resolution: {integrity: sha512-fP8u2pyfqx0K1rGn1R9pyE0/KTn+G7PxktWidOBTqFPLYX0b9ksaMFkhK5vrS3DVun09pckLdlx90QthlW7AmA==}
    engines: {node: ^14.15.0 || ^16.10.0 || >=18.0.0}

  jest-leak-detector@29.7.0:
    resolution: {integrity: sha512-kYA8IJcSYtST2BY9I+SMC32nDpBT3J2NvWJx8+JCuCdl/CR1I4EKUJROiP8XtCcxqgTTBGJNdbB1A8XRKbTetw==}
    engines: {node: ^14.15.0 || ^16.10.0 || >=18.0.0}

  jest-matcher-utils@29.7.0:
    resolution: {integrity: sha512-sBkD+Xi9DtcChsI3L3u0+N0opgPYnCRPtGcQYrgXmR+hmt/fYfWAL0xRXYU8eWOdfuLgBe0YCW3AFtnRLagq/g==}
    engines: {node: ^14.15.0 || ^16.10.0 || >=18.0.0}

  jest-message-util@29.7.0:
    resolution: {integrity: sha512-GBEV4GRADeP+qtB2+6u61stea8mGcOT4mCtrYISZwfu9/ISHFJ/5zOMXYbpBE9RsS5+Gb63DW4FgmnKJ79Kf6w==}
    engines: {node: ^14.15.0 || ^16.10.0 || >=18.0.0}

  jest-mock@29.7.0:
    resolution: {integrity: sha512-ITOMZn+UkYS4ZFh83xYAOzWStloNzJFO2s8DWrE4lhtGD+AorgnbkiKERe4wQVBydIGPx059g6riW5Btp6Llnw==}
    engines: {node: ^14.15.0 || ^16.10.0 || >=18.0.0}

  jest-pnp-resolver@1.2.3:
    resolution: {integrity: sha512-+3NpwQEnRoIBtx4fyhblQDPgJI0H1IEIkX7ShLUjPGA7TtUTvI1oiKi3SR4oBR0hQhQR80l4WAe5RrXBwWMA8w==}
    engines: {node: '>=6'}
    peerDependencies:
      jest-resolve: '*'
    peerDependenciesMeta:
      jest-resolve:
        optional: true

  jest-regex-util@29.6.3:
    resolution: {integrity: sha512-KJJBsRCyyLNWCNBOvZyRDnAIfUiRJ8v+hOBQYGn8gDyF3UegwiP4gwRR3/SDa42g1YbVycTidUF3rKjyLFDWbg==}
    engines: {node: ^14.15.0 || ^16.10.0 || >=18.0.0}

  jest-resolve-dependencies@29.7.0:
    resolution: {integrity: sha512-un0zD/6qxJ+S0et7WxeI3H5XSe9lTBBR7bOHCHXkKR6luG5mwDDlIzVQ0V5cZCuoTgEdcdwzTghYkTWfubi+nA==}
    engines: {node: ^14.15.0 || ^16.10.0 || >=18.0.0}

  jest-resolve@29.7.0:
    resolution: {integrity: sha512-IOVhZSrg+UvVAshDSDtHyFCCBUl/Q3AAJv8iZ6ZjnZ74xzvwuzLXid9IIIPgTnY62SJjfuupMKZsZQRsCvxEgA==}
    engines: {node: ^14.15.0 || ^16.10.0 || >=18.0.0}

  jest-runner@29.7.0:
    resolution: {integrity: sha512-fsc4N6cPCAahybGBfTRcq5wFR6fpLznMg47sY5aDpsoejOcVYFb07AHuSnR0liMcPTgBsA3ZJL6kFOjPdoNipQ==}
    engines: {node: ^14.15.0 || ^16.10.0 || >=18.0.0}

  jest-runtime@29.7.0:
    resolution: {integrity: sha512-gUnLjgwdGqW7B4LvOIkbKs9WGbn+QLqRQQ9juC6HndeDiezIwhDP+mhMwHWCEcfQ5RUXa6OPnFF8BJh5xegwwQ==}
    engines: {node: ^14.15.0 || ^16.10.0 || >=18.0.0}

  jest-snapshot@29.7.0:
    resolution: {integrity: sha512-Rm0BMWtxBcioHr1/OX5YCP8Uov4riHvKPknOGs804Zg9JGZgmIBkbtlxJC/7Z4msKYVbIJtfU+tKb8xlYNfdkw==}
    engines: {node: ^14.15.0 || ^16.10.0 || >=18.0.0}

  jest-util@29.7.0:
    resolution: {integrity: sha512-z6EbKajIpqGKU56y5KBUgy1dt1ihhQJgWzUlZHArA/+X2ad7Cb5iF+AK1EWVL/Bo7Rz9uurpqw6SiBCefUbCGA==}
    engines: {node: ^14.15.0 || ^16.10.0 || >=18.0.0}

  jest-validate@29.7.0:
    resolution: {integrity: sha512-ZB7wHqaRGVw/9hST/OuFUReG7M8vKeq0/J2egIGLdvjHCmYqGARhzXmtgi+gVeZ5uXFF219aOc3Ls2yLg27tkw==}
    engines: {node: ^14.15.0 || ^16.10.0 || >=18.0.0}

  jest-watcher@29.7.0:
    resolution: {integrity: sha512-49Fg7WXkU3Vl2h6LbLtMQ/HyB6rXSIX7SqvBLQmssRBGN9I0PNvPmAmCWSOY6SOvrjhI/F7/bGAv9RtnsPA03g==}
    engines: {node: ^14.15.0 || ^16.10.0 || >=18.0.0}

  jest-worker@29.7.0:
    resolution: {integrity: sha512-eIz2msL/EzL9UFTFFx7jBTkeZfku0yUAyZZZmJ93H2TYEiroIx2PQjEXcwYtYl8zXCxb+PAmA2hLIt/6ZEkPHw==}
    engines: {node: ^14.15.0 || ^16.10.0 || >=18.0.0}

  jest@29.7.0:
    resolution: {integrity: sha512-NIy3oAFp9shda19hy4HK0HRTWKtPJmGdnvywu01nOqNC2vZg+Z+fvJDxpMQA88eb2I9EcafcdjYgsDthnYTvGw==}
    engines: {node: ^14.15.0 || ^16.10.0 || >=18.0.0}
    hasBin: true
    peerDependencies:
      node-notifier: ^8.0.1 || ^9.0.0 || ^10.0.0
    peerDependenciesMeta:
      node-notifier:
        optional: true

  jiti@2.4.2:
    resolution: {integrity: sha512-rg9zJN+G4n2nfJl5MW3BMygZX56zKPNVEYYqq7adpmMh4Jn2QNEwhvQlFy6jPVdcod7txZtKHWnyZiA3a0zP7A==}
    hasBin: true

  jmespath@0.16.0:
    resolution: {integrity: sha512-9FzQjJ7MATs1tSpnco1K6ayiYE3figslrXA72G2HQ/n76RzvYlofyi5QM+iX4YRs/pu3yzxlVQSST23+dMDknw==}
    engines: {node: '>= 0.6.0'}

  joi@17.13.3:
    resolution: {integrity: sha512-otDA4ldcIx+ZXsKHWmp0YizCweVRZG96J10b0FevjfuncLO1oX59THoAmHkNubYJ+9gWsYsp5k8v4ib6oDv1fA==}

  jose@4.15.9:
    resolution: {integrity: sha512-1vUQX+IdDMVPj4k8kOxgUqlcK518yluMuGZwqlr44FS1ppZB/5GWh4rZG89erpOBOJjU/OBsnCVFfapsRz6nEA==}

  joycon@3.1.1:
    resolution: {integrity: sha512-34wB/Y7MW7bzjKRjUKTa46I2Z7eV62Rkhva+KkopW7Qvv/OSWBqvkSY7vusOPrNuZcUG3tApvdVgNB8POj3SPw==}
    engines: {node: '>=10'}

  js-tokens@4.0.0:
    resolution: {integrity: sha512-RdJUflcE3cUzKiMqQgsCu06FPu9UdIJO0beYbPhHN4k6apgJtifcoCtT9bcxOpYBtpD2kCM6Sbzg4CausW/PKQ==}

  js-yaml@3.14.1:
    resolution: {integrity: sha512-okMH7OXXJ7YrN9Ok3/SXrnu4iX9yOk+25nqX4imS2npuvTYDmo/QEZoqwZkYaIDk3jVvBOTOIEgEhaLOynBS9g==}
    hasBin: true

  js-yaml@4.1.0:
    resolution: {integrity: sha512-wpxZs9NoxZaJESJGIZTyDEaYpl0FKSA+FB9aJiyemKhMwkxQg63h4T1KJgUGHpTqPDNRcmmYLugrRjJlBtWvRA==}
    hasBin: true

  jsesc@3.1.0:
    resolution: {integrity: sha512-/sM3dO2FOzXjKQhJuo0Q173wf2KOo8t4I8vHy6lF9poUp7bKT0/NHE8fPX23PwfhnykfqnC2xRxOnVw5XuGIaA==}
    engines: {node: '>=6'}
    hasBin: true

  json-bigint@1.0.0:
    resolution: {integrity: sha512-SiPv/8VpZuWbvLSMtTDU8hEfrZWg/mH/nV/b4o0CYbSxu1UIQPLdwKOCIyLQX+VIPO5vrLX3i8qtqFyhdPSUSQ==}

  json-parse-even-better-errors@2.3.1:
    resolution: {integrity: sha512-xyFwyhro/JEof6Ghe2iz2NcXoj2sloNsWr/XsERDK/oiPCfaNhl5ONfp+jQdAZRQQ0IJWNzH9zIZF7li91kh2w==}

  json-schema-ref-resolver@2.0.1:
    resolution: {integrity: sha512-HG0SIB9X4J8bwbxCbnd5FfPEbcXAJYTi1pBJeP/QPON+w8ovSME8iRG+ElHNxZNX2Qh6eYn1GdzJFS4cDFfx0Q==}

  json-schema-resolver@3.0.0:
    resolution: {integrity: sha512-HqMnbz0tz2DaEJ3ntsqtx3ezzZyDE7G56A/pPY/NGmrPu76UzsWquOpHFRAf5beTNXoH2LU5cQePVvRli1nchA==}
    engines: {node: '>=20'}

  json-schema-traverse@1.0.0:
    resolution: {integrity: sha512-NM8/P9n3XjXhIZn1lLhkFaACTOURQXjWhV4BA/RnOv8xvgqtqpAX9IO4mRQxSx1Rlo4tqzeqb0sOlruaOy3dug==}

  json5@2.2.3:
    resolution: {integrity: sha512-XmOWe7eyHYH14cLdVPoyg+GOH3rYX++KpzrylJwSW98t3Nk+U8XOl8FWKOgwtzdb8lXGf6zYwDUzeHMWfxasyg==}
    engines: {node: '>=6'}
    hasBin: true

  jsonwebtoken@9.0.2:
    resolution: {integrity: sha512-PRp66vJ865SSqOlgqS8hujT5U4AOgMfhrwYIuIhfKaoSCZcirrmASQr8CX7cUg+RMih+hgznrjp99o+W4pJLHQ==}
    engines: {node: '>=12', npm: '>=6'}

  jwa@1.4.1:
    resolution: {integrity: sha512-qiLX/xhEEFKUAJ6FiBMbes3w9ATzyk5W7Hvzpa/SLYdxNtng+gcurvrI7TbACjIXlsJyr05/S1oUhZrc63evQA==}

  jwa@2.0.1:
    resolution: {integrity: sha512-hRF04fqJIP8Abbkq5NKGN0Bbr3JxlQ+qhZufXVr0DvujKy93ZCbXZMHDL4EOtodSbCWxOqR8MS1tXA5hwqCXDg==}

  jws@3.2.2:
    resolution: {integrity: sha512-YHlZCB6lMTllWDtSPHz/ZXTsi8S00usEV6v1tjq8tOUZzw7DpSDWVXjXDre6ed1w/pd495ODpHZYSdkRTsa0HA==}

  jws@4.0.0:
    resolution: {integrity: sha512-KDncfTmOZoOMTFG4mBlG0qUIOlc03fmzH+ru6RgYVZhPkyiy/92Owlt/8UEN+a4TXR1FQetfIpJE8ApdvdVxTg==}

  jwt-decode@4.0.0:
    resolution: {integrity: sha512-+KJGIyHgkGuIq3IEBNftfhW/LfWhXUIY6OmyVWjliu5KH1y0fw7VQ8YndE2O4qZdMSd9SqbnC8GOcZEy0Om7sA==}
    engines: {node: '>=18'}

  kareem@2.6.3:
    resolution: {integrity: sha512-C3iHfuGUXK2u8/ipq9LfjFfXFxAZMQJJq7vLS45r3D9Y2xQ/m4S8zaR4zMLFWh9AsNPXmcFfUDhTEO8UIC/V6Q==}
    engines: {node: '>=12.0.0'}

  kleur@3.0.3:
    resolution: {integrity: sha512-eTIzlVOSUR+JxdDFepEYcBMtZ9Qqdef+rnzWdRZuMbOywu5tO2w2N7rqjoANZ5k9vywhL6Br1VRjUIgTQx4E8w==}
    engines: {node: '>=6'}

  legacy@0.0.3:
    resolution: {integrity: sha512-lDPSnT8JWd8grUigFmMXk4VclTt06JfqHw2k1zwh2wE9xuP2/+5JS1tSTUBpKekXZgGlMGxlHI1rgV/4cv4vPw==}
    engines: {node: '>= 0.8'}
    hasBin: true

  leven@3.1.0:
    resolution: {integrity: sha512-qsda+H8jTaUaN/x5vzW2rzc+8Rw4TAQ/4KjB46IwK5VH+IlVeeeje/EoZRpiXvIqjFgK84QffqPztGI3VBLG1A==}
    engines: {node: '>=6'}

  light-my-request@6.6.0:
    resolution: {integrity: sha512-CHYbu8RtboSIoVsHZ6Ye4cj4Aw/yg2oAFimlF7mNvfDV192LR7nDiKtSIfCuLT7KokPSTn/9kfVLm5OGN0A28A==}

  lines-and-columns@1.2.4:
    resolution: {integrity: sha512-7ylylesZQ/PV29jhEDl3Ufjo6ZX7gCqJr5F7PKrqc93v7fzSymt1BpwEU8nAUXs8qzzvqhbjhK5QZg6Mt/HkBg==}

  locate-path@5.0.0:
    resolution: {integrity: sha512-t7hw9pI+WvuwNJXwk5zVHpyhIqzg2qTlklJOf0mVxGSbe3Fp2VieZcduNYjaLDoy6p9uGpQEGWG87WpMKlNq8g==}
    engines: {node: '>=8'}

  lodash.get@4.4.2:
    resolution: {integrity: sha512-z+Uw/vLuy6gQe8cfaFWD7p0wVv8fJl3mbzXh33RS+0oW2wvUqiRXiQ69gLWSLpgB5/6sU+r6BlQR0MBILadqTQ==}
    deprecated: This package is deprecated. Use the optional chaining (?.) operator instead.

  lodash.includes@4.3.0:
    resolution: {integrity: sha512-W3Bx6mdkRTGtlJISOvVD/lbqjTlPPUDTMnlXZFnVwi9NKJ6tiAk6LVdlhZMm17VZisqhKcgzpO5Wz91PCt5b0w==}

  lodash.isboolean@3.0.3:
    resolution: {integrity: sha512-Bz5mupy2SVbPHURB98VAcw+aHh4vRV5IPNhILUCsOzRmsTmSQ17jIuqopAentWoehktxGd9e/hbIXq980/1QJg==}

  lodash.isequal@4.5.0:
    resolution: {integrity: sha512-pDo3lu8Jhfjqls6GkMgpahsF9kCyayhgykjyLMNFTKWrpVdAQtYyB4muAMWozBB4ig/dtWAmsMxLEI8wuz+DYQ==}
    deprecated: This package is deprecated. Use require('node:util').isDeepStrictEqual instead.

  lodash.isinteger@4.0.4:
    resolution: {integrity: sha512-DBwtEWN2caHQ9/imiNeEA5ys1JoRtRfY3d7V9wkqtbycnAmTvRRmbHKDV4a0EYc678/dia0jrte4tjYwVBaZUA==}

  lodash.isnumber@3.0.3:
    resolution: {integrity: sha512-QYqzpfwO3/CWf3XP+Z+tkQsfaLL/EnUlXWVkIk5FUPc4sBdTehEqZONuyRt2P67PXAk+NXmTBcc97zw9t1FQrw==}

  lodash.isplainobject@4.0.6:
    resolution: {integrity: sha512-oSXzaWypCMHkPC3NvBEaPHf0KsA5mvPrOPgQWDsbg8n7orZ290M0BmC/jgRZ4vcJ6DTAhjrsSYgdsW/F+MFOBA==}

  lodash.isstring@4.0.1:
    resolution: {integrity: sha512-0wJxfxH1wgO3GrbuP+dTTk7op+6L41QCXbGINEmD+ny/G/eCqGzxyCsh7159S+mgDDcoarnBw6PC1PS5+wUGgw==}

  lodash.memoize@4.1.2:
    resolution: {integrity: sha512-t7j+NzmgnQzTAYXcsHYLgimltOV1MXHtlOWf6GjL9Kj8GK5FInw5JotxvbOs+IvV1/Dzo04/fCGfLVs7aXb4Ag==}

  lodash.mergewith@4.6.2:
    resolution: {integrity: sha512-GK3g5RPZWTRSeLSpgP8Xhra+pnjBC56q9FZYe1d5RN3TJ35dbkGy3YqBSMbyCrlbi+CM9Z3Jk5yTL7RCsqboyQ==}

  lodash.once@4.1.1:
    resolution: {integrity: sha512-Sb487aTOCr9drQVL8pIxOzVhafOjZN9UU54hiN8PU3uAiSV7lx1yYNpbNmex2PK6dSJoNTSJUUswT651yww3Mg==}

  lru-cache@11.0.2:
    resolution: {integrity: sha512-123qHRfJBmo2jXDbo/a5YOQrJoHF/GNQTLzQ5+IdK5pWpceK17yRc6ozlWd25FxvGKQbIUs91fDFkXmDHTKcyA==}
    engines: {node: 20 || >=22}

  lru-cache@5.1.1:
    resolution: {integrity: sha512-KpNARQA3Iwv+jTA0utUVVbrh+Jlrr1Fv0e56GGzAFOXN7dk/FviaDW8LHmK52DlcH4WP2n6gI8vN1aesBFgo9w==}

  lru-cache@6.0.0:
    resolution: {integrity: sha512-Jo6dJ04CmSjuznwJSS3pUeWmd/H0ffTlkXXgwZi+eq1UCmqQwCh+eLsYOYCwY991i2Fah4h1BEMCx4qThGbsiA==}
    engines: {node: '>=10'}

  make-dir@4.0.0:
    resolution: {integrity: sha512-hXdUTZYIVOt1Ex//jAQi+wTZZpUpwBj/0QsOzqegb3rGMMeJiSEu5xLHnYfBrRV4RH2+OCSOO95Is/7x1WJ4bw==}
    engines: {node: '>=10'}

  make-error@1.3.6:
    resolution: {integrity: sha512-s8UhlNe7vPKomQhC1qFelMokr/Sc3AgNbso3n74mVPA5LTZwkB9NlXf4XPamLxJE8h0gh73rM94xvwRT2CVInw==}

  makeerror@1.0.12:
    resolution: {integrity: sha512-JmqCvUhmt43madlpFzG4BQzG2Z3m6tvQDNKdClZnO3VbIudJYmxsT0FNJMeiB2+JTSlTQTSbU8QdesVmwJcmLg==}

  math-intrinsics@1.1.0:
    resolution: {integrity: sha512-/IXtbwEk5HTPyEwyKX6hGkYXxM9nbj64B+ilVJnC/R6B0pH5G4V3b0pVbL7DBj4tkhBAppbQUlf6F6Xl9LHu1g==}
    engines: {node: '>= 0.4'}

  media-typer@0.3.0:
    resolution: {integrity: sha512-dq+qelQ9akHpcOl/gUVRTxVIOkAJ1wR3QAvb4RsVjS8oVoFjDGTc679wJYmUmknUF5HwMLOgb5O+a3KxfWapPQ==}
    engines: {node: '>= 0.6'}

  media-typer@1.1.0:
    resolution: {integrity: sha512-aisnrDP4GNe06UcKFnV5bfMNPBUw4jsLGaWwWfnH3v02GnBuXX2MCVn5RbrWo0j3pczUilYblq7fQ7Nw2t5XKw==}
    engines: {node: '>= 0.8'}

  memory-pager@1.5.0:
    resolution: {integrity: sha512-ZS4Bp4r/Zoeq6+NLJpP+0Zzm0pR8whtGPf1XExKLJBAczGMnSi3It14OiNCStjQjM6NU1okjQGSxgEZN8eBYKg==}

  merge-descriptors@2.0.0:
    resolution: {integrity: sha512-Snk314V5ayFLhp3fkUREub6WtjBfPdCPY1Ln8/8munuLuiYhsABgBVWsozAG+MWMbVEvcdcpbi9R7ww22l9Q3g==}
    engines: {node: '>=18'}

  merge-stream@2.0.0:
    resolution: {integrity: sha512-abv/qOcuPfk3URPfDzmZU1LKmuw8kT+0nIHvKrKgFrwifol/doWcdA4ZqsWQ8ENrFKkd67Mfpo/LovbIUsbt3w==}

  micromatch@4.0.8:
    resolution: {integrity: sha512-PXwfBhYu0hBCPw8Dn0E+WDYb7af3dSLVWKi3HGv84IdF4TyFoC0ysxFd0Goxw7nSv4T/PzEJQxsYsEiFCKo2BA==}
    engines: {node: '>=8.6'}

  mime-db@1.52.0:
    resolution: {integrity: sha512-sPU4uV7dYlvtWJxwwxHD0PuihVNiE7TyAbQ5SWxDCB9mUYvOgroQOwYQQOKPJ8CIbE+1ETVlOoK1UC2nU3gYvg==}
    engines: {node: '>= 0.6'}

  mime-db@1.54.0:
    resolution: {integrity: sha512-aU5EJuIN2WDemCcAp2vFBfp/m4EAhWJnUNSSw0ixs7/kXbd6Pg64EmwJkNdFhB8aWt1sH2CTXrLxo/iAGV3oPQ==}
    engines: {node: '>= 0.6'}

  mime-types@2.1.35:
    resolution: {integrity: sha512-ZDY+bPm5zTTF+YpCrAU9nK0UgICYPT0QtT1NZWFv4s++TNkcgVaT0g6+4R2uI4MjQjzysHB1zxuWL50hzaeXiw==}
    engines: {node: '>= 0.6'}

  mime-types@3.0.1:
    resolution: {integrity: sha512-xRc4oEhT6eaBpU1XF7AjpOFD+xQmXNB5OVKwp4tqCuBpHLS/ZbBDrc07mYTDqVMg6PfxUjjNp85O6Cd2Z/5HWA==}
    engines: {node: '>= 0.6'}

  mime@3.0.0:
    resolution: {integrity: sha512-jSCU7/VB1loIWBZe14aEYHU/+1UMEHoaO7qxCOVJOw9GgH72VAWppxNcjU+x9a2k3GSIBXNKxXQFqRvvZ7vr3A==}
    engines: {node: '>=10.0.0'}
    hasBin: true

  mimic-fn@2.1.0:
    resolution: {integrity: sha512-OqbOk5oEQeAZ8WXWydlu9HJjz9WVdEIvamMCcXmuqUYjTknH/sqsWvhQ3vgwKFRR1HpjvNBKQ37nbJgYzGqGcg==}
    engines: {node: '>=6'}

  minimalistic-assert@1.0.1:
    resolution: {integrity: sha512-UtJcAD4yEaGtjPezWuO9wC4nwUnVH/8/Im3yEHQP4b67cXlD/Qr9hdITCU1xDbSEXg2XKNaP8jsReV7vQd00/A==}

  minimatch@10.0.1:
    resolution: {integrity: sha512-ethXTt3SGGR+95gudmqJ1eNhRO7eGEGIgYA9vnPatK4/etz2MEVDno5GMCibdMTuBMyElzIlgxMna3K94XDIDQ==}
    engines: {node: 20 || >=22}

  minimatch@3.1.2:
    resolution: {integrity: sha512-J7p63hRiAjw1NDEww1W7i37+ByIrOWO5XQQAzZ3VOcL0PNybwpfmV/N05zFAzwQ9USyEcX6t3UO+K5aqBQOIHw==}

  minimatch@5.1.6:
    resolution: {integrity: sha512-lKwV/1brpG6mBUFHtb7NUmtABCb2WZZmm2wNiOA5hAb8VdCS4B3dtMWyvcoViccwAW/COERjXLt0zP1zXUN26g==}
    engines: {node: '>=10'}

  minimist@1.2.8:
    resolution: {integrity: sha512-2yyAR8qBkN3YuheJanUpWC5U3bb5osDywNB8RzDVlDwDHbocAJveqqj1u8+SVD7jkWT4yvsHCpWqqWqAxb0zCA==}

  minipass@7.1.2:
    resolution: {integrity: sha512-qOOzS1cBTWYF4BH8fVePDBOO9iptMnGUEZwNc/cMWnTV2nVLZ7VoNWEPHkYczZA0pdoA7dl6e7FL659nX9S2aw==}
    engines: {node: '>=16 || 14 >=14.17'}

  mkdirp@0.5.6:
    resolution: {integrity: sha512-FP+p8RB8OWpF3YZBCrP5gtADmtXApB5AMLn+vdyA+PyxCjrCs00mjyUozssO33cwDeT3wNGdLxJ5M//YqtHAJw==}
    hasBin: true

  mkdirp@1.0.4:
    resolution: {integrity: sha512-vVqVZQyf3WLx2Shd0qJ9xuvqgAyKPLAiqITEtqW0oIUjzo3PePDd6fW9iFz30ef7Ysp/oiWqbhszeGWW2T6Gzw==}
    engines: {node: '>=10'}
    hasBin: true

  mnemonist@0.40.0:
    resolution: {integrity: sha512-kdd8AFNig2AD5Rkih7EPCXhu/iMvwevQFX/uEiGhZyPZi7fHqOoF4V4kHLpCfysxXMgQ4B52kdPMCwARshKvEg==}

  mongodb-connection-string-url@3.0.2:
    resolution: {integrity: sha512-rMO7CGo/9BFwyZABcKAWL8UJwH/Kc2x0g72uhDWzG48URRax5TCIcJ7Rc3RZqffZzO/Gwff/jyKwCU9TN8gehA==}

  mongodb@6.14.2:
    resolution: {integrity: sha512-kMEHNo0F3P6QKDq17zcDuPeaywK/YaJVCEQRzPF3TOM/Bl9MFg64YE5Tu7ifj37qZJMhwU1tl2Ioivws5gRG5Q==}
    engines: {node: '>=16.20.1'}
    peerDependencies:
      '@aws-sdk/credential-providers': ^3.188.0
      '@mongodb-js/zstd': ^1.1.0 || ^2.0.0
      gcp-metadata: ^5.2.0
      kerberos: ^2.0.1
      mongodb-client-encryption: '>=6.0.0 <7'
      snappy: ^7.2.2
      socks: ^2.7.1
    peerDependenciesMeta:
      '@aws-sdk/credential-providers':
        optional: true
      '@mongodb-js/zstd':
        optional: true
      gcp-metadata:
        optional: true
      kerberos:
        optional: true
      mongodb-client-encryption:
        optional: true
      snappy:
        optional: true
      socks:
        optional: true

  mongodb@6.15.0:
    resolution: {integrity: sha512-ifBhQ0rRzHDzqp9jAQP6OwHSH7dbYIQjD3SbJs9YYk9AikKEettW/9s/tbSFDTpXcRbF+u1aLrhHxDFaYtZpFQ==}
    engines: {node: '>=16.20.1'}
    peerDependencies:
      '@aws-sdk/credential-providers': ^3.188.0
      '@mongodb-js/zstd': ^1.1.0 || ^2.0.0
      gcp-metadata: ^5.2.0
      kerberos: ^2.0.1
      mongodb-client-encryption: '>=6.0.0 <7'
      snappy: ^7.2.2
      socks: ^2.7.1
    peerDependenciesMeta:
      '@aws-sdk/credential-providers':
        optional: true
      '@mongodb-js/zstd':
        optional: true
      gcp-metadata:
        optional: true
      kerberos:
        optional: true
      mongodb-client-encryption:
        optional: true
      snappy:
        optional: true
      socks:
        optional: true

  mongoose@8.12.1:
    resolution: {integrity: sha512-UW22y8QFVYmrb36hm8cGncfn4ARc/XsYWQwRTaj0gxtQk1rDuhzDO1eBantS+hTTatfAIS96LlRCJrcNHvW5+Q==}
    engines: {node: '>=16.20.1'}

  mpath@0.9.0:
    resolution: {integrity: sha512-ikJRQTk8hw5DEoFVxHG1Gn9T/xcjtdnOKIU1JTmGjZZlg9LST2mBLmcX3/ICIbgJydT2GOc15RnNy5mHmzfSew==}
    engines: {node: '>=4.0.0'}

  mquery@5.0.0:
    resolution: {integrity: sha512-iQMncpmEK8R8ncT8HJGsGc9Dsp8xcgYMVSbs5jgnm1lFHTZqMJTUWTDx1LBO8+mK3tPNZWFLBghQEIOULSTHZg==}
    engines: {node: '>=14.0.0'}

  ms@2.1.3:
    resolution: {integrity: sha512-6FlzubTLZG3J2a/NVCAleEhjzq5oxgHyaCU9yYXvcLsvoVaHJq/s5xXI6/XXP6tz7R9xAOtHnSO/tXtF3WRTlA==}

  multer-s3@3.0.1:
    resolution: {integrity: sha512-BFwSO80a5EW4GJRBdUuSHblz2jhVSAze33ZbnGpcfEicoT0iRolx4kWR+AJV07THFRCQ78g+kelKFdjkCCaXeQ==}
    engines: {node: '>= 12.0.0'}
    peerDependencies:
      '@aws-sdk/client-s3': ^3.0.0

  multer@1.4.5-lts.2:
    resolution: {integrity: sha512-VzGiVigcG9zUAoCNU+xShztrlr1auZOlurXynNvO9GiWD1/mTBbUljOKY+qMeazBqXgRnjzeEgJI/wyjJUHg9A==}
    engines: {node: '>= 6.0.0'}
    deprecated: Multer 1.x is impacted by a number of vulnerabilities, which have been patched in 2.x. You should upgrade to the latest 2.x version.

  nan@2.22.2:
    resolution: {integrity: sha512-DANghxFkS1plDdRsX0X9pm0Z6SJNN6gBdtXfanwoZ8hooC5gosGFSBGRYHUVPz1asKA/kMRqDRdHrluZ61SpBQ==}

  nanoid@3.3.11:
    resolution: {integrity: sha512-N8SpfPUnUp1bK+PMYW8qSWdl9U+wwNWI4QKxOYDy9JAro3WMX7p2OeVRF9v+347pnakNevPmiHhNmZ2HbFA76w==}
    engines: {node: ^10 || ^12 || ^13.7 || ^14 || >=15.0.1}
    hasBin: true

  natural-compare@1.4.0:
    resolution: {integrity: sha512-OWND8ei3VtNC9h7V60qff3SVobHr996CTwgxubgyQYEpg290h9J0buyECNNJexkFm5sOajh5G116RYA1c8ZMSw==}

  negotiator@0.6.3:
    resolution: {integrity: sha512-+EUsqGPLsM+j/zdChZjsnX51g4XrHFOIXwfnCVPGlQk/k5giakcKsuxCObBRu6DSm9opw/O6slWbJdghQM4bBg==}
    engines: {node: '>= 0.6'}

  negotiator@1.0.0:
    resolution: {integrity: sha512-8Ofs/AUQh8MaEcrlq5xOX0CQ9ypTF5dl78mjlMNfOK08fzpgTHQRQPBxcPlEtIw0yRpws+Zo/3r+5WRby7u3Gg==}
    engines: {node: '>= 0.6'}

  next-auth@4.24.11:
    resolution: {integrity: sha512-pCFXzIDQX7xmHFs4KVH4luCjaCbuPRtZ9oBUjUhOk84mZ9WVPf94n87TxYI4rSRf9HmfHEF8Yep3JrYDVOo3Cw==}
    peerDependencies:
      '@auth/core': 0.34.2
      next: ^12.2.5 || ^13 || ^14 || ^15
      nodemailer: ^6.6.5
      react: ^17.0.2 || ^18 || ^19
      react-dom: ^17.0.2 || ^18 || ^19
    peerDependenciesMeta:
      '@auth/core':
        optional: true
      nodemailer:
        optional: true

  next@15.3.3:
    resolution: {integrity: sha512-JqNj29hHNmCLtNvd090SyRbXJiivQ+58XjCcrC50Crb5g5u2zi7Y2YivbsEfzk6AtVI80akdOQbaMZwWB1Hthw==}
    engines: {node: ^18.18.0 || ^19.8.0 || >= 20.0.0}
    hasBin: true
    peerDependencies:
      '@opentelemetry/api': ^1.1.0
      '@playwright/test': ^1.41.2
      babel-plugin-react-compiler: '*'
      react: ^18.2.0 || 19.0.0-rc-de68d2f4-20241204 || ^19.0.0
      react-dom: ^18.2.0 || 19.0.0-rc-de68d2f4-20241204 || ^19.0.0
      sass: ^1.3.0
    peerDependenciesMeta:
      '@opentelemetry/api':
        optional: true
      '@playwright/test':
        optional: true
      babel-plugin-react-compiler:
        optional: true
      sass:
        optional: true

  node-addon-api@8.3.1:
    resolution: {integrity: sha512-lytcDEdxKjGJPTLEfW4mYMigRezMlyJY8W4wxJK8zE533Jlb8L8dRuObJFWg2P+AuOIxoCgKF+2Oq4d4Zd0OUA==}
    engines: {node: ^18 || ^20 || >= 21}

  node-fetch@2.7.0:
    resolution: {integrity: sha512-c4FRfUm/dbcWZ7U+1Wq0AwCyFL+3nt2bEw05wfxSz+DWpWsitgmSgYmy2dQdWyKC1694ELPqMs/YzUSNozLt8A==}
    engines: {node: 4.x || >=6.0.0}
    peerDependencies:
      encoding: ^0.1.0
    peerDependenciesMeta:
      encoding:
        optional: true

  node-gyp-build@4.8.4:
    resolution: {integrity: sha512-LA4ZjwlnUblHVgq0oBF3Jl/6h/Nvs5fzBLwdEF4nuxnFdsfajde4WfxtJr3CaiH+F6ewcIB/q4jQ4UzPyid+CQ==}
    hasBin: true

  node-int64@0.4.0:
    resolution: {integrity: sha512-O5lz91xSOeoXP6DulyHfllpq+Eg00MWitZIbtPfoSEvqIHdl5gfcY6hYzDWnj0qD5tz52PI08u9qUvSVeUBeHw==}

  node-releases@2.0.19:
    resolution: {integrity: sha512-xxOWJsBKtzAq7DY0J+DTzuz58K8e7sJbdgwkbMWQe8UYB6ekmsQ45q0M/tJDsGaZmbC+l7n57UV8Hl5tHxO9uw==}

  nodemailer@6.10.1:
    resolution: {integrity: sha512-Z+iLaBGVaSjbIzQ4pX6XV41HrooLsQ10ZWPUehGmuantvzWoDVBnmsdUcOIDM1t+yPor5pDhVlDESgOMEGxhHA==}
    engines: {node: '>=6.0.0'}

  nodemon@3.1.9:
    resolution: {integrity: sha512-hdr1oIb2p6ZSxu3PB2JWWYS7ZQ0qvaZsc3hK8DR8f02kRzc8rjYmxAIvdz+aYC+8F2IjNaB7HMcSDg8nQpJxyg==}
    engines: {node: '>=10'}
    hasBin: true

  normalize-path@3.0.0:
    resolution: {integrity: sha512-6eZs5Ls3WtCisHWp9S2GUy8dqkpGi4BVSz3GaqiE6ezub0512ESztXUwUB6C6IKbQkY2Pnb/mD4WYojCRwcwLA==}
    engines: {node: '>=0.10.0'}

  npm-run-path@4.0.1:
    resolution: {integrity: sha512-S48WzZW777zhNIrn7gxOlISNAqi9ZC/uQFnRdbeIHhZhCA6UqpkOT8T1G7BvfdgP4Er8gF4sUbaS0i7QvIfCWw==}
    engines: {node: '>=8'}

  oauth@0.9.15:
    resolution: {integrity: sha512-a5ERWK1kh38ExDEfoO6qUHJb32rd7aYmPHuyCu3Fta/cnICvYmgd2uhuKXvPD+PXB+gCEYYEaQdIRAjCOwAKNA==}

  object-assign@4.1.1:
    resolution: {integrity: sha512-rJgTQnkUnH1sFw8yT6VSU3zD3sWmu6sZhIseY8VX+GRu3P6F7Fu+JNDoXfklElbLJSnc3FUQHVe4cU5hj+BcUg==}
    engines: {node: '>=0.10.0'}

  object-hash@2.2.0:
    resolution: {integrity: sha512-gScRMn0bS5fH+IuwyIFgnh9zBdo4DV+6GhygmWM9HyNJSgS0hScp1f5vjtm7oIIOiT9trXrShAkLFSc2IqKNgw==}
    engines: {node: '>= 6'}

  object-inspect@1.13.4:
    resolution: {integrity: sha512-W67iLl4J2EXEGTbfeHCffrjDfitvLANg0UlX3wFUUSTx92KXRFegMHUVgSqE+wvhAbi4WqjGg9czysTV2Epbew==}
    engines: {node: '>= 0.4'}

  obliterator@2.0.5:
    resolution: {integrity: sha512-42CPE9AhahZRsMNslczq0ctAEtqk8Eka26QofnqC346BZdHDySk3LWka23LI7ULIw11NmltpiLagIq8gBozxTw==}

  obuf@1.1.2:
    resolution: {integrity: sha512-PX1wu0AmAdPqOL1mWhqmlOd8kOIZQwGZw6rh7uby9fTc5lhaOWFLX3I6R1hrF9k3zUY40e6igsLGkDXK92LJNg==}

  oidc-token-hash@5.1.0:
    resolution: {integrity: sha512-y0W+X7Ppo7oZX6eovsRkuzcSM40Bicg2JEJkDJ4irIt1wsYAP5MLSNv+QAogO8xivMffw/9OvV3um1pxXgt1uA==}
    engines: {node: ^10.13.0 || >=12.0.0}

  on-exit-leak-free@2.1.2:
    resolution: {integrity: sha512-0eJJY6hXLGf1udHwfNftBqH+g73EU4B504nZeKpz1sYRKafAghwxEJunB2O7rDZkL4PGfsMVnTXZ2EjibbqcsA==}
    engines: {node: '>=14.0.0'}

  on-finished@2.4.1:
    resolution: {integrity: sha512-oVlzkg3ENAhCk2zdv7IJwd/QUD4z2RxRwpkcGY8psCVcCYZNq4wYnVWALHM+brtuJjePWiYF/ClmuDr8Ch5+kg==}
    engines: {node: '>= 0.8'}

  once@1.4.0:
    resolution: {integrity: sha512-lNaJgI+2Q5URQBkccEKHTQOPaXdUxnZZElQTZY0MFUAuaEqe1E+Nyvgdz/aIyNi6Z9MzO5dv1H8n58/GELp3+w==}

  onetime@5.1.2:
    resolution: {integrity: sha512-kbpaSSGJTWdAY5KPVeMOKXSrPtr8C8C7wodJbcsd51jRnmD+GZu8Y0VoU6Dm5Z4vWr0Ig/1NKuWRKf7j5aaYSg==}
    engines: {node: '>=6'}

  openapi-types@12.1.3:
    resolution: {integrity: sha512-N4YtSYJqghVu4iek2ZUvcN/0aqH1kRDuNqzcycDxhOUpg7GdvLa2F3DgS6yBNhInhv2r/6I0Flkn7CqL8+nIcw==}

  openid-client@5.7.1:
    resolution: {integrity: sha512-jDBPgSVfTnkIh71Hg9pRvtJc6wTwqjRkN88+gCFtYWrlP4Yx2Dsrow8uPi3qLr/aeymPF3o2+dS+wOpglK04ew==}

  p-limit@2.3.0:
    resolution: {integrity: sha512-//88mFWSJx8lxCzwdAABTJL2MyWB12+eIY7MDL2SqLmAkeKU9qxRvWuSyTjm3FUmpBEMuFfckAIqEaVGUDxb6w==}
    engines: {node: '>=6'}

  p-limit@3.1.0:
    resolution: {integrity: sha512-TYOanM3wGwNGsZN2cVTYPArw454xnXj5qmWF1bEoAc4+cU/ol7GVh7odevjp1FNHduHc3KZMcFduxU5Xc6uJRQ==}
    engines: {node: '>=10'}

  p-locate@4.1.0:
    resolution: {integrity: sha512-R79ZZ/0wAxKGu3oYMlz8jy/kbhsNrS7SKZ7PxEHBgJ5+F2mtFW2fK2cOtBh1cHYkQsbzFV7I+EoRKe6Yt0oK7A==}
    engines: {node: '>=8'}

  p-try@2.2.0:
    resolution: {integrity: sha512-R4nPAVTAU0B9D35/Gk3uJf/7XYbQcyohSKdvAxIRSNghFl4e71hVoGnBNQz9cWaXxO2I10KTC+3jMdvvoKw6dQ==}
    engines: {node: '>=6'}

  package-json-from-dist@1.0.1:
    resolution: {integrity: sha512-UEZIS3/by4OC8vL3P2dTXRETpebLI2NiI5vIrjaD/5UtrkFX/tNbwjTSRAGC/+7CAo2pIcBaRgWmcBBHcsaCIw==}

  parse-json@5.2.0:
    resolution: {integrity: sha512-ayCKvm/phCGxOkYRSCM82iDwct8/EonSEgCSxWxD7ve6jHggsFl4fZVQBPRNgQoKiuV/odhFrGzQXZwbifC8Rg==}
    engines: {node: '>=8'}

  parseurl@1.3.3:
    resolution: {integrity: sha512-CiyeOxFT/JZyN5m0z9PfXw4SCBJ6Sygz1Dpl0wqjlhDEGGBP1GnsUVEL0p63hoG1fcj3fHynXi9NYO4nWOL+qQ==}
    engines: {node: '>= 0.8'}

  path-exists@4.0.0:
    resolution: {integrity: sha512-ak9Qy5Q7jYb2Wwcey5Fpvg2KoAc/ZIhLSLOSBmRmygPsGwkVVt0fZa0qrtMz+m6tJTAHfZQ8FnmB4MG4LWy7/w==}
    engines: {node: '>=8'}

  path-is-absolute@1.0.1:
    resolution: {integrity: sha512-AVbw3UJ2e9bq64vSaS9Am0fje1Pa8pbGqTTsmXfaIiMpnr5DlDhfJOuLj9Sf95ZPVDAUerDfEk88MPmPe7UCQg==}
    engines: {node: '>=0.10.0'}

  path-key@3.1.1:
    resolution: {integrity: sha512-ojmeN0qd+y0jszEtoY48r0Peq5dwMEkIlCOu6Q5f41lfkswXuKtYrhgoTpLnyIcHm24Uhqx+5Tqm2InSwLhE6Q==}
    engines: {node: '>=8'}

  path-parse@1.0.7:
    resolution: {integrity: sha512-LDJzPVEEEPR+y48z93A0Ed0yXb8pAByGWo/k5YYdYgpY2/2EsOsksJrq7lOHxryrVOn1ejG6oAp8ahvOIQD8sw==}

  path-scurry@2.0.0:
    resolution: {integrity: sha512-ypGJsmGtdXUOeM5u93TyeIEfEhM6s+ljAhrk5vAvSx8uyY/02OvrZnA0YNGUrPXfpJMgI1ODd3nwz8Npx4O4cg==}
    engines: {node: 20 || >=22}

  path-to-regexp@8.2.0:
    resolution: {integrity: sha512-TdrF7fW9Rphjq4RjrW0Kp2AW0Ahwu9sRGTkS6bvDi0SCwZlEZYmcfDbEsTz8RVk0EHIS/Vd1bv3JhG+1xZuAyQ==}
    engines: {node: '>=16'}

  pg-cloudflare@1.1.1:
    resolution: {integrity: sha512-xWPagP/4B6BgFO+EKz3JONXv3YDgvkbVrGw2mTo3D6tVDQRh1e7cqVGvyR3BE+eQgAvx1XhW/iEASj4/jCWl3Q==}

  pg-connection-string@2.7.0:
    resolution: {integrity: sha512-PI2W9mv53rXJQEOb8xNR8lH7Hr+EKa6oJa38zsK0S/ky2er16ios1wLKhZyxzD7jUReiWokc9WK5nxSnC7W1TA==}

  pg-int8@1.0.1:
    resolution: {integrity: sha512-WCtabS6t3c8SkpDBUlb1kjOs7l66xsGdKpIPZsg4wR+B3+u9UAum2odSsF9tnvxg80h4ZxLWMy4pRjOsFIqQpw==}
    engines: {node: '>=4.0.0'}

  pg-numeric@1.0.2:
    resolution: {integrity: sha512-BM/Thnrw5jm2kKLE5uJkXqqExRUY/toLHda65XgFTBTFYZyopbKjBe29Ii3RbkvlsMoFwD+tHeGaCjjv0gHlyw==}
    engines: {node: '>=4'}

  pg-pool@3.8.0:
    resolution: {integrity: sha512-VBw3jiVm6ZOdLBTIcXLNdSotb6Iy3uOCwDGFAksZCXmi10nyRvnP2v3jl4d+IsLYRyXf6o9hIm/ZtUzlByNUdw==}
    peerDependencies:
      pg: '>=8.0'

  pg-protocol@1.8.0:
    resolution: {integrity: sha512-jvuYlEkL03NRvOoyoRktBK7+qU5kOvlAwvmrH8sr3wbLrOdVWsRxQfz8mMy9sZFsqJ1hEWNfdWKI4SAmoL+j7g==}

  pg-types@2.2.0:
    resolution: {integrity: sha512-qTAAlrEsl8s4OiEQY69wDvcMIdQN6wdz5ojQiOy6YRMuynxenON0O5oCpJI6lshc6scgAY8qvJ2On/p+CXY0GA==}
    engines: {node: '>=4'}

  pg-types@4.0.2:
    resolution: {integrity: sha512-cRL3JpS3lKMGsKaWndugWQoLOCoP+Cic8oseVcbr0qhPzYD5DWXK+RZ9LY9wxRf7RQia4SCwQlXk0q6FCPrVng==}
    engines: {node: '>=10'}

  pg@8.14.0:
    resolution: {integrity: sha512-nXbVpyoaXVmdqlKEzToFf37qzyeeh7mbiXsnoWvstSqohj88yaa/I/Rq/HEVn2QPSZEuLIJa/jSpRDyzjEx4FQ==}
    engines: {node: '>= 8.0.0'}
    peerDependencies:
      pg-native: '>=3.0.1'
    peerDependenciesMeta:
      pg-native:
        optional: true

  pgpass@1.0.5:
    resolution: {integrity: sha512-FdW9r/jQZhSeohs1Z3sI1yxFQNFvMcnmfuj4WBMUTxOrAyLMaTcE1aAMBiTlbMNaXvBCQuVi0R7hd8udDSP7ug==}

  picocolors@1.1.1:
    resolution: {integrity: sha512-xceH2snhtb5M9liqDsmEw56le376mTZkEX/jEb/RxNFyegNul7eNslCXP9FDj/Lcu0X8KEyMceP2ntpaHrDEVA==}

  picomatch@2.3.1:
    resolution: {integrity: sha512-JU3teHTNjmE2VCGFzuY8EXzCDVwEqB2a8fsIvwaStHhAWJEeVd1o1QD80CU6+ZdEXXSLbSsuLwJjkCBWqRQUVA==}
    engines: {node: '>=8.6'}

  pino-abstract-transport@2.0.0:
    resolution: {integrity: sha512-F63x5tizV6WCh4R6RHyi2Ml+M70DNRXt/+HANowMflpgGFMAym/VKm6G7ZOQRjqN7XbGxK1Lg9t6ZrtzOaivMw==}

  pino-pretty@13.0.0:
    resolution: {integrity: sha512-cQBBIVG3YajgoUjo1FdKVRX6t9XPxwB9lcNJVD5GCnNM4Y6T12YYx8c6zEejxQsU0wrg9TwmDulcE9LR7qcJqA==}
    hasBin: true

  pino-std-serializers@7.0.0:
    resolution: {integrity: sha512-e906FRY0+tV27iq4juKzSYPbUj2do2X2JX4EzSca1631EB2QJQUqGbDuERal7LCtOpxl6x3+nvo9NPZcmjkiFA==}

  pino@9.6.0:
    resolution: {integrity: sha512-i85pKRCt4qMjZ1+L7sy2Ag4t1atFcdbEt76+7iRJn1g2BvsnRMGu9p8pivl9fs63M2kF/A0OacFZhTub+m/qMg==}
    hasBin: true

  pirates@4.0.6:
    resolution: {integrity: sha512-saLsH7WeYYPiD25LDuLRRY/i+6HaPYr6G1OUlN39otzkSTxKnubR9RTxS3/Kk50s1g2JTgFwWQDQyplC5/SHZg==}
    engines: {node: '>= 6'}

  pkg-dir@4.2.0:
    resolution: {integrity: sha512-HRDzbaKjC+AOWVXxAU/x54COGeIv9eb+6CkDSQoNTt4XyWoIJvuPsXizxu/Fr23EiekbtZwmh1IcIG/l/a10GQ==}
    engines: {node: '>=8'}

  possible-typed-array-names@1.1.0:
    resolution: {integrity: sha512-/+5VFTchJDoVj3bhoqi6UeymcD00DAwb1nJwamzPvHEszJ4FpF6SNNbUbOS8yI56qHzdV8eK0qEfOSiodkTdxg==}
    engines: {node: '>= 0.4'}

  postcss@8.4.31:
    resolution: {integrity: sha512-PS08Iboia9mts/2ygV3eLpY5ghnUcfLV/EXTOW1E2qYxJKGGBUtNjN76FYHnMs36RmARn41bC0AZmn+rR0OVpQ==}
    engines: {node: ^10 || ^12 || >=14}

  postgres-array@2.0.0:
    resolution: {integrity: sha512-VpZrUqU5A69eQyW2c5CA1jtLecCsN2U/bD6VilrFDWq5+5UIEVO7nazS3TEcHf1zuPYO/sqGvUvW62g86RXZuA==}
    engines: {node: '>=4'}

  postgres-array@3.0.4:
    resolution: {integrity: sha512-nAUSGfSDGOaOAEGwqsRY27GPOea7CNipJPOA7lPbdEpx5Kg3qzdP0AaWC5MlhTWV9s4hFX39nomVZ+C4tnGOJQ==}
    engines: {node: '>=12'}

  postgres-bytea@1.0.0:
    resolution: {integrity: sha512-xy3pmLuQqRBZBXDULy7KbaitYqLcmxigw14Q5sj8QBVLqEwXfeybIKVWiqAXTlcvdvb0+xkOtDbfQMOf4lST1w==}
    engines: {node: '>=0.10.0'}

  postgres-bytea@3.0.0:
    resolution: {integrity: sha512-CNd4jim9RFPkObHSjVHlVrxoVQXz7quwNFpz7RY1okNNme49+sVyiTvTRobiLV548Hx/hb1BG+iE7h9493WzFw==}
    engines: {node: '>= 6'}

  postgres-date@1.0.7:
    resolution: {integrity: sha512-suDmjLVQg78nMK2UZ454hAG+OAW+HQPZ6n++TNDUX+L0+uUlLywnoxJKDou51Zm+zTCjrCl0Nq6J9C5hP9vK/Q==}
    engines: {node: '>=0.10.0'}

  postgres-date@2.1.0:
    resolution: {integrity: sha512-K7Juri8gtgXVcDfZttFKVmhglp7epKb1K4pgrkLxehjqkrgPhfG6OO8LHLkfaqkbpjNRnra018XwAr1yQFWGcA==}
    engines: {node: '>=12'}

  postgres-interval@1.2.0:
    resolution: {integrity: sha512-9ZhXKM/rw350N1ovuWHbGxnGh/SNJ4cnxHiM0rxE4VN41wsg8P8zWn9hv/buK00RP4WvlOyr/RBDiptyxVbkZQ==}
    engines: {node: '>=0.10.0'}

  postgres-interval@3.0.0:
    resolution: {integrity: sha512-BSNDnbyZCXSxgA+1f5UU2GmwhoI0aU5yMxRGO8CdFEcY2BQF9xm/7MqKnYoM1nJDk8nONNWDk9WeSmePFhQdlw==}
    engines: {node: '>=12'}

  postgres-range@1.1.4:
    resolution: {integrity: sha512-i/hbxIE9803Alj/6ytL7UHQxRvZkI9O4Sy+J3HGc4F4oo/2eQAjTSNJ0bfxyse3bH0nuVesCk+3IRLaMtG3H6w==}

  preact-render-to-string@5.2.6:
    resolution: {integrity: sha512-JyhErpYOvBV1hEPwIxc/fHWXPfnEGdRKxc8gFdAZ7XV4tlzyzG847XAyEZqoDnynP88akM4eaHcSOzNcLWFguw==}
    peerDependencies:
      preact: '>=10'

  preact@10.26.9:
    resolution: {integrity: sha512-SSjF9vcnF27mJK1XyFMNJzFd5u3pQiATFqoaDy03XuN00u4ziveVVEGt5RKJrDR8MHE/wJo9Nnad56RLzS2RMA==}

  pretty-format@29.7.0:
    resolution: {integrity: sha512-Pdlw/oPxN+aXdmM9R00JVC9WVFoCLTKJvDVLgmJ+qAffBMxsV85l/Lu7sNx4zSzPyoL2euImuEwHhOXdEgNFZQ==}
    engines: {node: ^14.15.0 || ^16.10.0 || >=18.0.0}

  pretty-format@3.8.0:
    resolution: {integrity: sha512-WuxUnVtlWL1OfZFQFuqvnvs6MiAGk9UNsBostyBOB0Is9wb5uRESevA6rnl/rkksXaGX3GzZhPup5d6Vp1nFew==}

  prisma@6.9.0:
    resolution: {integrity: sha512-resJAwMyZREC/I40LF6FZ6rZTnlrlrYrb63oW37Gq+U+9xHwbyMSPJjKtM7VZf3gTO86t/Oyz+YeSXr3CmAY1Q==}
    engines: {node: '>=18.18'}
    hasBin: true
    peerDependencies:
      typescript: '>=5.1.0'
    peerDependenciesMeta:
      typescript:
        optional: true

  process-nextick-args@2.0.1:
    resolution: {integrity: sha512-3ouUOpQhtgrbOa17J7+uxOTpITYWaGP7/AhoR3+A+/1e9skrzelGi/dXzEYyvbxubEF6Wn2ypscTKiKJFFn1ag==}

  process-warning@4.0.1:
    resolution: {integrity: sha512-3c2LzQ3rY9d0hc1emcsHhfT9Jwz0cChib/QN89oME2R451w5fy3f0afAhERFZAwrbDU43wk12d0ORBpDVME50Q==}

  prompts@2.4.2:
    resolution: {integrity: sha512-NxNv/kLguCA7p3jE8oL2aEBsrJWgAakBpgmgK6lpPWV+WuOmY6r2/zbAVnP+T8bQlA0nzHXSJSJW0Hq7ylaD2Q==}
    engines: {node: '>= 6'}

  proxy-addr@2.0.7:
    resolution: {integrity: sha512-llQsMLSUDUPT44jdrU/O37qlnifitDP+ZwrmmZcoSKyLKvtZxpyV0n2/bD/N4tBAAZ/gJEdZU7KMraoK1+XYAg==}
    engines: {node: '>= 0.10'}

  proxy-from-env@1.1.0:
    resolution: {integrity: sha512-D+zkORCbA9f1tdWRK0RaCR3GPv50cMxcrz4X8k5LTSUD1Dkw47mKJEZQNunItRTkWwgtaUSo1RVFRIG9ZXiFYg==}

  pstree.remy@1.1.8:
    resolution: {integrity: sha512-77DZwxQmxKnu3aR542U+X8FypNzbfJ+C5XQDk3uWjWxn6151aIMGthWYRXTqT1E5oJvg+ljaa2OJi+VfvCOQ8w==}

  pump@3.0.2:
    resolution: {integrity: sha512-tUPXtzlGM8FE3P0ZL6DVs/3P58k9nk8/jZeQCurTJylQA8qFYzHFfhBJkuqyE0FifOsQ0uKWekiZ5g8wtr28cw==}

  punycode@1.3.2:
    resolution: {integrity: sha512-RofWgt/7fL5wP1Y7fxE7/EmTLzQVnB0ycyibJ0OOHIlJqTNzglYFxVwETOcIoJqJmpDXJ9xImDv+Fq34F/d4Dw==}

  punycode@2.3.1:
    resolution: {integrity: sha512-vYt7UD1U9Wg6138shLtLOvdAu+8DsC/ilFtEVHcH+wydcSpNE20AfSOduf6MkRFahL5FY7X1oU7nKVZFtfq8Fg==}
    engines: {node: '>=6'}

  pure-rand@6.1.0:
    resolution: {integrity: sha512-bVWawvoZoBYpp6yIoQtQXHZjmz35RSVHnUOTefl8Vcjr8snTPY1wnpSPMWekcFwbxI6gtmT7rSYPFvz71ldiOA==}

  qs@6.14.0:
    resolution: {integrity: sha512-YWWTjgABSKcvs/nWBi9PycY/JiPJqOD4JA6o9Sej2AtvSGarXxKC3OQSk4pAarbdQlKAh5D4FCQkJNkW+GAn3w==}
    engines: {node: '>=0.6'}

  querystring@0.2.0:
    resolution: {integrity: sha512-X/xY82scca2tau62i9mDyU9K+I+djTMUsvwf7xnUX5GLvVzgJybOJf4Y6o9Zx3oJK/LSXg5tTZBjwzqVPaPO2g==}
    engines: {node: '>=0.4.x'}
    deprecated: The querystring API is considered Legacy. new code should use the URLSearchParams API instead.

  queue-microtask@1.2.3:
    resolution: {integrity: sha512-NuaNSa6flKT5JaSYQzJok04JzTL1CA6aGhv5rfLW3PgqA+M2ChpZQnAC8h8i4ZFkBS8X5RqkDBHA7r4hej3K9A==}

  quick-format-unescaped@4.0.4:
    resolution: {integrity: sha512-tYC1Q1hgyRuHgloV/YXs2w15unPVh8qfu/qCTfhTYamaw7fyhumKa2yGpdSo87vY32rIclj+4fWYQXUMs9EHvg==}

  range-parser@1.2.1:
    resolution: {integrity: sha512-Hrgsx+orqoygnmhFbKaHE6c296J+HTAQXoxEF6gNupROmmGJRoyzfG3ccAveqCBrwr/2yxQ5BVd/GTl5agOwSg==}
    engines: {node: '>= 0.6'}

  raw-body@3.0.0:
    resolution: {integrity: sha512-RmkhL8CAyCRPXCE28MMH0z2PNWQBNk2Q09ZdxM9IOOXwxwZbN+qbWaatPkdkWIKL2ZVDImrN/pK5HTRz2PcS4g==}
    engines: {node: '>= 0.8'}

  react-dom@19.1.0:
    resolution: {integrity: sha512-Xs1hdnE+DyKgeHJeJznQmYMIBG3TKIHJJT95Q58nHLSrElKlGQqDTR2HQ9fx5CN/Gk6Vh/kupBTDLU11/nDk/g==}
    peerDependencies:
      react: ^19.1.0

  react-hook-form@7.57.0:
    resolution: {integrity: sha512-RbEks3+cbvTP84l/VXGUZ+JMrKOS8ykQCRYdm5aYsxnDquL0vspsyNhGRO7pcH6hsZqWlPOjLye7rJqdtdAmlg==}
    engines: {node: '>=18.0.0'}
    peerDependencies:
      react: ^16.8.0 || ^17 || ^18 || ^19

  react-is@18.3.1:
    resolution: {integrity: sha512-/LLMVyas0ljjAtoYiPqYiL8VWXzUUdThrmU5+n20DZv+a+ClRoevUzw5JxU+Ieh5/c87ytoTBV9G1FiKfNJdmg==}

  react@19.1.0:
    resolution: {integrity: sha512-FS+XFBNvn3GTAWq26joslQgWNoFu08F4kl0J4CgdNKADkdSGXQyTCnKteIAJy96Br6YbpEU1LSzV5dYtjMkMDg==}
    engines: {node: '>=0.10.0'}

  readable-stream@2.3.8:
    resolution: {integrity: sha512-8p0AUk4XODgIewSi0l8Epjs+EVnWiK7NoDIEGU0HhE7+ZyY8D1IMY7odu5lRrFXGg71L15KG8QrPmum45RTtdA==}

  readable-stream@3.6.2:
    resolution: {integrity: sha512-9u/sniCrY3D5WdsERHzHE4G2YCXqoG5FTHUiCC4SIbr6XcLZBY05ya9EKjYek9O5xOAwjGq+1JdGBAS7Q9ScoA==}
    engines: {node: '>= 6'}

  readdirp@3.6.0:
    resolution: {integrity: sha512-hOS089on8RduqdbhvQ5Z37A0ESjsqz6qnRcffsMU3495FuTdqSm+7bhJ29JvIOsBDEEnan5DPu9t3To9VRlMzA==}
    engines: {node: '>=8.10.0'}

  real-require@0.2.0:
    resolution: {integrity: sha512-57frrGM/OCTLqLOAh0mhVA9VBMHd+9U7Zb2THMGdBUoZVOtGbJzjxsYGDJ3A9AYYCP4hn6y1TVbaOfzWtm5GFg==}
    engines: {node: '>= 12.13.0'}

  require-directory@2.1.1:
    resolution: {integrity: sha512-fGxEI7+wsG9xrvdjsrlmL22OMTTiHRwAMroiEeMgq8gzoLC/PQr7RsRDSTLUg/bZAZtF+TVIkHc6/4RIKrui+Q==}
    engines: {node: '>=0.10.0'}

  require-from-string@2.0.2:
    resolution: {integrity: sha512-Xf0nWe6RseziFMu+Ap9biiUbmplq6S9/p+7w7YXP/JBHhrUDDUhwa+vANyubuqfZWTveU//DYVGsDG7RKL/vEw==}
    engines: {node: '>=0.10.0'}

  resolve-cwd@3.0.0:
    resolution: {integrity: sha512-OrZaX2Mb+rJCpH/6CpSqt9xFVpN++x01XnN2ie9g6P5/3xelLAkXWVADpdz1IHD/KFfEXyE6V0U01OQ3UO2rEg==}
    engines: {node: '>=8'}

  resolve-from@5.0.0:
    resolution: {integrity: sha512-qYg9KP24dD5qka9J47d0aVky0N+b4fTU89LN9iDnjB5waksiC49rvMB0PrUJQGoTmH50XPiqOvAjDfaijGxYZw==}
    engines: {node: '>=8'}

  resolve.exports@2.0.3:
    resolution: {integrity: sha512-OcXjMsGdhL4XnbShKpAcSqPMzQoYkYyhbEaeSko47MjRP9NfEQMhZkXL1DoFlt9LWQn4YttrdnV6X2OiyzBi+A==}
    engines: {node: '>=10'}

  resolve@1.22.10:
    resolution: {integrity: sha512-NPRy+/ncIMeDlTAsuqwKIiferiawhefFJtkNSW0qZJEqMEb+qBt/77B/jGeeek+F0uOeN05CDa6HXbbIgtVX4w==}
    engines: {node: '>= 0.4'}
    hasBin: true

  ret@0.5.0:
    resolution: {integrity: sha512-I1XxrZSQ+oErkRR4jYbAyEEu2I0avBvvMM5JN+6EBprOGRCs63ENqZ3vjavq8fBw2+62G5LF5XelKwuJpcvcxw==}
    engines: {node: '>=10'}

  reusify@1.1.0:
    resolution: {integrity: sha512-g6QUff04oZpHs0eG5p83rFLhHeV00ug/Yf9nZM6fLeUrPguBTkTQOdpAWWspMh55TZfVQDPaN3NQJfbVRAxdIw==}
    engines: {iojs: '>=1.0.0', node: '>=0.10.0'}

  rfdc@1.4.1:
    resolution: {integrity: sha512-q1b3N5QkRUWUl7iyylaaj3kOpIT0N2i9MqIEQXP73GVsN9cw3fdx8X63cEmWhJGi2PPCF23Ijp7ktmd39rawIA==}

  rimraf@2.7.1:
    resolution: {integrity: sha512-uWjbaKIK3T1OSVptzX7Nl6PvQ3qAGtKEtVRjRuazjfL3Bx5eI409VZSqgND+4UNnmzLVdPj9FqFJNPqBZFve4w==}
    deprecated: Rimraf versions prior to v4 are no longer supported
    hasBin: true

  router@2.2.0:
    resolution: {integrity: sha512-nLTrUKm2UyiL7rlhapu/Zl45FwNgkZGaCpZbIHajDYgwlJCOzLSk+cIPAnsEqV955GjILJnKbdQC1nVPz+gAYQ==}
    engines: {node: '>= 18'}

  run-parallel@1.2.0:
    resolution: {integrity: sha512-5l4VyZR86LZ/lDxZTR6jqL8AFE2S0IFLMP26AbjsLVADxHdhB/c0GUsH+y39UfCi3dzz8OlQuPmnaJOMoDHQBA==}

  safe-buffer@5.1.2:
    resolution: {integrity: sha512-Gd2UZBJDkXlY7GbJxfsE8/nvKkUEU1G38c1siN6QP6a9PT9MmHB8GnpscSmMJSoF8LOIrt8ud/wPtojys4G6+g==}

  safe-buffer@5.2.1:
    resolution: {integrity: sha512-rp3So07KcdmmKbGvgaNxQSJr7bGVSVk5S9Eq1F+ppbRo70+YeaDxkw5Dd8NPN+GD6bjnYm2VuPuCXmpuYvmCXQ==}

  safe-regex-test@1.1.0:
    resolution: {integrity: sha512-x/+Cz4YrimQxQccJf5mKEbIa1NzeCRNI5Ecl/ekmlYaampdNLPalVyIcCZNNH3MvmqBugV5TMYZXv0ljslUlaw==}
    engines: {node: '>= 0.4'}

  safe-regex2@4.0.1:
    resolution: {integrity: sha512-goqsB+bSlOmVX+CiFX2PFc1OV88j5jvBqIM+DgqrucHnUguAUNtiNOs+aTadq2NqsLQ+TQ3UEVG3gtSFcdlkCg==}

  safe-stable-stringify@2.5.0:
    resolution: {integrity: sha512-b3rppTKm9T+PsVCBEOUR46GWI7fdOs00VKZ1+9c1EWDaDMvjQc6tUwuFyIprgGgTcWoVHSKrU8H31ZHA2e0RHA==}
    engines: {node: '>=10'}

  safer-buffer@2.1.2:
    resolution: {integrity: sha512-YZo3K82SD7Riyi0E1EQPojLz7kpepnSQI9IyPbHHg1XXXevb5dJI7tpyN2ADxGcQbHG7vcyRHk0cbwqcQriUtg==}

  sax@1.2.1:
    resolution: {integrity: sha512-8I2a3LovHTOpm7NV5yOyO8IHqgVsfK4+UuySrXU8YXkSRX7k6hCV9b3HrkKCr3nMpgj+0bmocaJJWpvp1oc7ZA==}

  scheduler@0.26.0:
    resolution: {integrity: sha512-NlHwttCI/l5gCPR3D1nNXtWABUmBwvZpEQiD4IXSbIDq8BzLIK/7Ir5gTFSGZDUu37K5cMNp0hFtzO38sC7gWA==}

  secure-json-parse@2.7.0:
    resolution: {integrity: sha512-6aU+Rwsezw7VR8/nyvKTx8QpWH9FrcYiXXlqC4z5d5XQBDRqtbfsRjnwGyqbi3gddNtWHuEk9OANUotL26qKUw==}

  secure-json-parse@3.0.2:
    resolution: {integrity: sha512-H6nS2o8bWfpFEV6U38sOSjS7bTbdgbCGU9wEM6W14P5H0QOsz94KCusifV44GpHDTu2nqZbuDNhTzu+mjDSw1w==}

  semver@6.3.1:
    resolution: {integrity: sha512-BR7VvDCVHO+q2xBEWskxS6DJE1qRnb7DxzUrogb71CWoSficBxYsiAGd+Kl0mmq/MprG9yArRkyrQxTO6XjMzA==}
    hasBin: true

  semver@7.7.1:
    resolution: {integrity: sha512-hlq8tAfn0m/61p4BVRcPzIGr6LKiMwo4VM6dGi6pt4qcRkmNzTcWq6eCEjEh+qXjkMDvPlOFFSGwQjoEa6gyMA==}
    engines: {node: '>=10'}
    hasBin: true

  semver@7.7.2:
    resolution: {integrity: sha512-RF0Fw+rO5AMf9MAyaRXI4AV0Ulj5lMHqVxxdSgiVbixSCXoEmmX/jk0CuJw4+3SqroYO9VoUh+HcuJivvtJemA==}
    engines: {node: '>=10'}
    hasBin: true

  send@1.2.0:
    resolution: {integrity: sha512-uaW0WwXKpL9blXE2o0bRhoL2EGXIrZxQ2ZQ4mgcfoBxdFmQold+qWsD2jLrfZ0trjKL6vOw0j//eAwcALFjKSw==}
    engines: {node: '>= 18'}

  serve-static@2.2.0:
    resolution: {integrity: sha512-61g9pCh0Vnh7IutZjtLGGpTA355+OPn2TyDv/6ivP2h/AdAVX9azsoxmg2/M6nZeQZNYBEwIcsne1mJd9oQItQ==}
    engines: {node: '>= 18'}

  set-cookie-parser@2.7.1:
    resolution: {integrity: sha512-IOc8uWeOZgnb3ptbCURJWNjWUPcO3ZnTTdzsurqERrP6nPyv+paC55vJM0LpOlT2ne+Ix+9+CRG1MNLlyZ4GjQ==}

  set-function-length@1.2.2:
    resolution: {integrity: sha512-pgRc4hJ4/sNjWCSS9AmnS40x3bNMDTknHgL5UaMBTMyJnU90EgWh1Rz+MC9eFu4BuN/UwZjKQuY/1v3rM7HMfg==}
    engines: {node: '>= 0.4'}

  setprototypeof@1.2.0:
    resolution: {integrity: sha512-E5LDX7Wrp85Kil5bhZv46j8jOeboKq5JMmYM3gVGdGH8xFpPWXUMsNrlODCrkoxMEeNi/XZIwuRvY4XNwYMJpw==}

  sharp@0.34.2:
    resolution: {integrity: sha512-lszvBmB9QURERtyKT2bNmsgxXK0ShJrL/fvqlonCo7e6xBF8nT8xU6pW+PMIbLsz0RxQk3rgH9kd8UmvOzlMJg==}
    engines: {node: ^18.17.0 || ^20.3.0 || >=21.0.0}

  shebang-command@2.0.0:
    resolution: {integrity: sha512-kHxr2zZpYtdmrN1qDjrrX/Z1rR1kG8Dx+gkpK1G4eXmvXswmcE1hTWBWYUzlraYw1/yZp6YuDY77YtvbN0dmDA==}
    engines: {node: '>=8'}

  shebang-regex@3.0.0:
    resolution: {integrity: sha512-7++dFhtcx3353uBaq8DDR4NuxBetBzC7ZQOhmTQInHEd6bSrXdiEyzCvG07Z44UYdLShWUyXt5M/yhz8ekcb1A==}
    engines: {node: '>=8'}

  side-channel-list@1.0.0:
    resolution: {integrity: sha512-FCLHtRD/gnpCiCHEiJLOwdmFP+wzCmDEkc9y7NsYxeF4u7Btsn1ZuwgwJGxImImHicJArLP4R0yX4c2KCrMrTA==}
    engines: {node: '>= 0.4'}

  side-channel-map@1.0.1:
    resolution: {integrity: sha512-VCjCNfgMsby3tTdo02nbjtM/ewra6jPHmpThenkTYh8pG9ucZ/1P8So4u4FGBek/BjpOVsDCMoLA/iuBKIFXRA==}
    engines: {node: '>= 0.4'}

  side-channel-weakmap@1.0.2:
    resolution: {integrity: sha512-WPS/HvHQTYnHisLo9McqBHOJk2FkHO/tlpvldyrnem4aeQp4hai3gythswg6p01oSoTl58rcpiFAjF2br2Ak2A==}
    engines: {node: '>= 0.4'}

  side-channel@1.1.0:
    resolution: {integrity: sha512-ZX99e6tRweoUXqR+VBrslhda51Nh5MTQwou5tnUDgbtyM0dBgmhEDtWGP/xbKn6hqfPRHujUNwz5fy/wbbhnpw==}
    engines: {node: '>= 0.4'}

  sift@17.1.3:
    resolution: {integrity: sha512-Rtlj66/b0ICeFzYTuNvX/EF1igRbbnGSvEyT79McoZa/DeGhMyC5pWKOEsZKnpkqtSeovd5FL/bjHWC3CIIvCQ==}

  signal-exit@3.0.7:
    resolution: {integrity: sha512-wnD2ZE+l+SPC/uoS0vXeE9L1+0wuaMqKlfz9AMUo38JsyLSBWSFcHR1Rri62LZc12vLr1gb3jl7iwQhgwpAbGQ==}

  signal-exit@4.1.0:
    resolution: {integrity: sha512-bzyZ1e88w9O1iNJbKnOlvYTrWPDl46O1bG0D3XInv+9tkPrxrN8jUUTiFlDkkmKWgn1M6CfIA13SuGqOa9Korw==}
    engines: {node: '>=14'}

  simple-oauth2@5.1.0:
    resolution: {integrity: sha512-gWDa38Ccm4MwlG5U7AlcJxPv3lvr80dU7ARJWrGdgvOKyzSj1gr3GBPN1rABTedAYvC/LsGYoFuFxwDBPtGEbw==}

  simple-swizzle@0.2.2:
    resolution: {integrity: sha512-JA//kQgZtbuY83m+xT+tXJkmJncGMTFT+C+g2h2R9uxkYIrE2yy9sgmcLhCnw57/WSD+Eh3J97FPEDFnbXnDUg==}

  simple-update-notifier@2.0.0:
    resolution: {integrity: sha512-a2B9Y0KlNXl9u/vsW6sTIu9vGEpfKu2wRV6l1H3XEas/0gUIzGzBoP/IouTcUQbm9JWZLH3COxyn03TYlFax6w==}
    engines: {node: '>=10'}

  sisteransi@1.0.5:
    resolution: {integrity: sha512-bLGGlR1QxBcynn2d5YmDX4MGjlZvy2MRBDRNHLJ8VI6l6+9FUiyTFNJ0IveOSP0bcXgVDPRcfGqA0pjaqUpfVg==}

  slash@3.0.0:
    resolution: {integrity: sha512-g9Q1haeby36OSStwb4ntCGGGaKsaVSjQ68fBxoQcutl5fS1vuY18H3wSt3jFyFtrkx+Kz0V1G85A4MyAdDMi2Q==}
    engines: {node: '>=8'}

  socket.io-adapter@2.5.5:
    resolution: {integrity: sha512-eLDQas5dzPgOWCk9GuuJC2lBqItuhKI4uxGgo9aIV7MYbk2h9Q6uULEh8WBzThoI7l+qU9Ast9fVUmkqPP9wYg==}

  socket.io-client@4.8.1:
    resolution: {integrity: sha512-hJVXfu3E28NmzGk8o1sHhN3om52tRvwYeidbj7xKy2eIIse5IoKX3USlS6Tqt3BHAtflLIkCQBkzVrEEfWUyYQ==}
    engines: {node: '>=10.0.0'}

  socket.io-parser@4.2.4:
    resolution: {integrity: sha512-/GbIKmo8ioc+NIWIhwdecY0ge+qVBSMdgxGygevmdHj24bsfgtCmcUUcQ5ZzcylGFHsN3k4HB4Cgkl96KVnuew==}
    engines: {node: '>=10.0.0'}

  socket.io@4.8.1:
    resolution: {integrity: sha512-oZ7iUCxph8WYRHHcjBEc9unw3adt5CmSNlppj/5Q4k2RIrhl8Z5yY2Xr4j9zj0+wzVZ0bxmYoGSzKJnRl6A4yg==}
    engines: {node: '>=10.2.0'}

  sonic-boom@4.2.0:
    resolution: {integrity: sha512-INb7TM37/mAcsGmc9hyyI6+QR3rR1zVRu36B0NeGXKnOOLiZOfER5SA+N7X7k3yUYRzLWafduTDvJAfDswwEww==}

  sonner@2.0.5:
    resolution: {integrity: sha512-YwbHQO6cSso3HBXlbCkgrgzDNIhws14r4MO87Ofy+cV2X7ES4pOoAK3+veSmVTvqNx1BWUxlhPmZzP00Crk2aQ==}
    peerDependencies:
      react: ^18.0.0 || ^19.0.0 || ^19.0.0-rc
      react-dom: ^18.0.0 || ^19.0.0 || ^19.0.0-rc

  source-map-js@1.2.1:
    resolution: {integrity: sha512-UXWMKhLOwVKb728IUtQPXxfYU+usdybtUrK/8uGE8CQMvrhOpwvzDBwj0QhSL7MQc7vIsISBG8VQ8+IDQxpfQA==}
    engines: {node: '>=0.10.0'}

  source-map-support@0.5.13:
    resolution: {integrity: sha512-SHSKFHadjVA5oR4PPqhtAVdcBWwRYVd6g6cAXnIbRiIwc2EhPrTuKUBdSLvlEKyIP3GCf89fltvcZiP9MMFA1w==}

  source-map-support@0.5.21:
    resolution: {integrity: sha512-uBHU3L3czsIyYXKX88fdrGovxdSCoTGDRZ6SYXtSRxLZUzHg5P/66Ht6uoUlHu9EZod+inXhKo3qQgwXUT/y1w==}

  source-map@0.6.1:
    resolution: {integrity: sha512-UjgapumWlbMhkBgzT7Ykc5YXUT46F0iKu8SGXq0bcwP5dz/h0Plj6enJqjz1Zbq2l5WaqYnrVbwWOWMyF3F47g==}
    engines: {node: '>=0.10.0'}

  sparse-bitfield@3.0.3:
    resolution: {integrity: sha512-kvzhi7vqKTfkh0PZU+2D2PIllw2ymqJKujUcyPMd9Y75Nv4nPbGJZXNhxsgdQab2BmlDct1YnfQCguEvHr7VsQ==}

  split2@4.2.0:
    resolution: {integrity: sha512-UcjcJOWknrNkF6PLX83qcHM6KHgVKNkV62Y8a5uYDVv9ydGQVwAHMKqHdJje1VTWpljG0WYpCDhrCdAOYH4TWg==}
    engines: {node: '>= 10.x'}

  sprintf-js@1.0.3:
    resolution: {integrity: sha512-D9cPgkvLlV3t3IzL0D0YLvGA9Ahk4PcvVwUbN0dSGr1aP0Nrt4AEnTUbuGvquEC0mA64Gqt1fzirlRs5ibXx8g==}

  stack-utils@2.0.6:
    resolution: {integrity: sha512-XlkWvfIm6RmsWtNJx+uqtKLS8eqFbxUg0ZzLXqY0caEy9l7hruX8IpiDnjsLavoBgqCCR71TqWO8MaXYheJ3RQ==}
    engines: {node: '>=10'}

  statuses@2.0.1:
    resolution: {integrity: sha512-RwNA9Z/7PrK06rYLIzFMlaF+l73iwpzsqRIFgbMLbTcLD6cOao82TaWefPXQvB2fOC4AjuYSEndS7N/mTCbkdQ==}
    engines: {node: '>= 0.8'}

  steed@1.1.3:
    resolution: {integrity: sha512-EUkci0FAUiE4IvGTSKcDJIQ/eRUP2JJb56+fvZ4sdnguLTqIdKjSxUe138poW8mkvKWXW2sFPrgTsxqoISnmoA==}

  stream-browserify@3.0.0:
    resolution: {integrity: sha512-H73RAHsVBapbim0tU2JwwOiXUj+fikfiaoYAKHF3VJfA0pe2BCzkhAHBlLG6REzE+2WNZcxOXjK7lkso+9euLA==}

  stream-shift@1.0.3:
    resolution: {integrity: sha512-76ORR0DO1o1hlKwTbi/DM3EXWGf3ZJYO8cXX5RJwnul2DEg2oyoZyjLNoQM8WsvZiFKCRfC1O0J7iCvie3RZmQ==}

  streamsearch@1.1.0:
    resolution: {integrity: sha512-Mcc5wHehp9aXz1ax6bZUyY5afg9u2rv5cqQI3mRrYkGC8rW2hM02jWuwjtL++LS5qinSyhj2QfLyNsuc+VsExg==}
    engines: {node: '>=10.0.0'}

  string-length@4.0.2:
    resolution: {integrity: sha512-+l6rNN5fYHNhZZy41RXsYptCjA2Igmq4EG7kZAYFQI1E1VTXarr6ZPXBg6eq7Y6eK4FEhY6AJlyuFIb/v/S0VQ==}
    engines: {node: '>=10'}

  string-width@4.2.3:
    resolution: {integrity: sha512-wKyQRQpjJ0sIp62ErSZdGsjMJWsap5oRNihHhu6G7JVO/9jIB6UyevL+tXuOqrng8j/cxKTWyWUwvSTriiZz/g==}
    engines: {node: '>=8'}

  string-width@5.1.2:
    resolution: {integrity: sha512-HnLOCR3vjcY8beoNLtcjZ5/nxn2afmME6lhrDrebokqMap+XbeW8n9TXpPDOqdGK5qcI3oT0GKTW6wC7EMiVqA==}
    engines: {node: '>=12'}

  string_decoder@1.1.1:
    resolution: {integrity: sha512-n/ShnvDi6FHbbVfviro+WojiFzv+s8MPMHBczVePfUpDJLwoLT0ht1l4YwBCbi8pJAveEEdnkHyPyTP/mzRfwg==}

  string_decoder@1.3.0:
    resolution: {integrity: sha512-hkRX8U1WjJFd8LsDJ2yQ/wWWxaopEsABU1XfkM8A+j0+85JAGppt16cr1Whg6KIbb4okU6Mql6BOj+uup/wKeA==}

  strip-ansi@6.0.1:
    resolution: {integrity: sha512-Y38VPSHcqkFrCpFnQ9vuSXmquuv5oXOKpGeT6aGrr3o3Gc9AlVa6JBfUSOCnbxGGZF+/0ooI7KrPuUSztUdU5A==}
    engines: {node: '>=8'}

  strip-ansi@7.1.0:
    resolution: {integrity: sha512-iq6eVVI64nQQTRYq2KtEg2d2uU7LElhTJwsH4YzIHZshxlgZms/wIc4VoDQTlG/IvVIrBKG06CrZnp0qv7hkcQ==}
    engines: {node: '>=12'}

  strip-bom@3.0.0:
    resolution: {integrity: sha512-vavAMRXOgBVNF6nyEEmL3DBK19iRpDcoIwW+swQ+CbGiu7lju6t+JklA1MHweoWtadgt4ISVUsXLyDq34ddcwA==}
    engines: {node: '>=4'}

  strip-bom@4.0.0:
    resolution: {integrity: sha512-3xurFv5tEgii33Zi8Jtp55wEIILR9eh34FAW00PZf+JnSsTmV/ioewSgQl97JHvgjoRGwPShsWm+IdrxB35d0w==}
    engines: {node: '>=8'}

  strip-final-newline@2.0.0:
    resolution: {integrity: sha512-BrpvfNAE3dcvq7ll3xVumzjKjZQ5tI1sEUIKr3Uoks0XUl45St3FlatVqef9prk4jRDzhW6WZg+3bk93y6pLjA==}
    engines: {node: '>=6'}

  strip-json-comments@2.0.1:
    resolution: {integrity: sha512-4gB8na07fecVVkOI6Rs4e7T6NOTki5EmL7TUduTs6bu3EdnSycntVJ4re8kgZA+wx9IueI2Y11bfbgwtzuE0KQ==}
    engines: {node: '>=0.10.0'}

  strip-json-comments@3.1.1:
    resolution: {integrity: sha512-6fPc+R4ihwqP6N/aIv2f1gMH8lOVtWQHoqC4yK6oSDVVocumAsfCqjkXnqiYMhmMwS/mEHLp7Vehlt3ql6lEig==}
    engines: {node: '>=8'}

  strnum@1.1.2:
    resolution: {integrity: sha512-vrN+B7DBIoTTZjnPNewwhx6cBA/H+IS7rfW68n7XxC1y7uoiGQBxaKzqucGUgavX15dJgiGztLJ8vxuEzwqBdA==}

  styled-jsx@5.1.6:
    resolution: {integrity: sha512-qSVyDTeMotdvQYoHWLNGwRFJHC+i+ZvdBRYosOFgC+Wg1vx4frN2/RG/NA7SYqqvKNLf39P2LSRA2pu6n0XYZA==}
    engines: {node: '>= 12.0.0'}
    peerDependencies:
      '@babel/core': '*'
      babel-plugin-macros: '*'
      react: '>= 16.8.0 || 17.x.x || ^18.0.0-0 || ^19.0.0-0'
    peerDependenciesMeta:
      '@babel/core':
        optional: true
      babel-plugin-macros:
        optional: true

  supports-color@5.5.0:
    resolution: {integrity: sha512-QjVjwdXIt408MIiAqCX4oUKsgU2EqAGzs2Ppkm4aQYbjm+ZEWEcW4SfFNTr4uMNZma0ey4f5lgLrkB0aX0QMow==}
    engines: {node: '>=4'}

  supports-color@7.2.0:
    resolution: {integrity: sha512-qpCAvRl9stuOHveKsn7HncJRvv501qIacKzQlO/+Lwxc9+0q2wLyv4Dfvt80/DPn2pqOBsJdDiogXGR9+OvwRw==}
    engines: {node: '>=8'}

  supports-color@8.1.1:
    resolution: {integrity: sha512-MpUEN2OodtUzxvKQl72cUF7RQ5EiHsGvSsVG0ia9c5RbWGL2CI4C7EpPS8UTBIplnlzZiNuV56w+FuNxy3ty2Q==}
    engines: {node: '>=10'}

  supports-preserve-symlinks-flag@1.0.0:
    resolution: {integrity: sha512-ot0WnXS9fgdkgIcePe6RHNk1WA8+muPa6cSjeR3V8K27q9BB1rTE3R1p7Hv0z1ZyAc8s6Vvv8DIyWf681MAt0w==}
    engines: {node: '>= 0.4'}

  swagger-jsdoc@6.2.8:
    resolution: {integrity: sha512-VPvil1+JRpmJ55CgAtn8DIcpBs0bL5L3q5bVQvF4tAW/k/9JYSj7dCpaYCAv5rufe0vcCbBRQXGvzpkWjvLklQ==}
    engines: {node: '>=12.0.0'}
    hasBin: true

  swagger-parser@10.0.3:
    resolution: {integrity: sha512-nF7oMeL4KypldrQhac8RyHerJeGPD1p2xDh900GPvc+Nk7nWP6jX2FcC7WmkinMoAmoO774+AFXcWsW8gMWEIg==}
    engines: {node: '>=10'}

  swagger-ui-dist@5.21.0:
    resolution: {integrity: sha512-E0K3AB6HvQd8yQNSMR7eE5bk+323AUxjtCz/4ZNKiahOlPhPJxqn3UPIGs00cyY/dhrTDJ61L7C/a8u6zhGrZg==}

  swagger-ui-express@5.0.1:
    resolution: {integrity: sha512-SrNU3RiBGTLLmFU8GIJdOdanJTl4TOmT27tt3bWWHppqYmAZ6IDuEuBvMU6nZq0zLEe6b/1rACXCgLZqO6ZfrA==}
    engines: {node: '>= v0.10.32'}
    peerDependencies:
      express: '>=4.0.0 || >=5.0.0-beta'

  test-exclude@6.0.0:
    resolution: {integrity: sha512-cAGWPIyOHU6zlmg88jwm7VRyXnMN7iV68OGAbYDk/Mh/xC/pzVPlQtY6ngoIH/5/tciuhGfvESU8GrHrcxD56w==}
    engines: {node: '>=8'}

  thread-stream@3.1.0:
    resolution: {integrity: sha512-OqyPZ9u96VohAyMfJykzmivOrY2wfMSf3C5TtFJVgN+Hm6aj+voFhlK+kZEIv2FBh1X6Xp3DlnCOfEQ3B2J86A==}

  tmpl@1.0.5:
    resolution: {integrity: sha512-3f0uOEAQwIqGuWW2MVzYg8fV/QNnc/IpuJNG837rLuczAaLVHslWHZQj4IGiEl5Hs3kkbhwL9Ab7Hrsmuj+Smw==}

  to-regex-range@5.0.1:
    resolution: {integrity: sha512-65P7iz6X5yEr1cwcgvQxbbIw7Uk3gOy5dIdtZ4rDveLqhrdJP+Li/Hx6tyK0NEb+2GCyneCMJiGqrADCSNk8sQ==}
    engines: {node: '>=8.0'}

  toad-cache@3.7.0:
    resolution: {integrity: sha512-/m8M+2BJUpoJdgAHoG+baCwBT+tf2VraSfkBgl0Y00qIWt41DJ8R5B8nsEw0I58YwF5IZH6z24/2TobDKnqSWw==}
    engines: {node: '>=12'}

  toidentifier@1.0.1:
    resolution: {integrity: sha512-o5sSPKEkg/DIQNmH43V0/uerLrpzVedkUh8tGNvaeXpfpuwjKenlSox/2O/BTlZUtEe+JG7s5YhEz608PlAHRA==}
    engines: {node: '>=0.6'}

  touch@3.1.1:
    resolution: {integrity: sha512-r0eojU4bI8MnHr8c5bNo7lJDdI2qXlWWJk6a9EAFG7vbhTjElYhBVS3/miuE0uOuoLdb8Mc/rVfsmm6eo5o9GA==}
    hasBin: true

  tr46@0.0.3:
    resolution: {integrity: sha512-N3WMsuqV66lT30CrXNbEjx4GEwlow3v6rr4mCcv6prnfwhS01rkgyFdjPNBYd9br7LpXV1+Emh01fHnq2Gdgrw==}

  tr46@5.0.0:
    resolution: {integrity: sha512-tk2G5R2KRwBd+ZN0zaEXpmzdKyOYksXwywulIX95MBODjSzMIuQnQ3m8JxgbhnL1LeVo7lqQKsYa1O3Htl7K5g==}
    engines: {node: '>=18'}

  tree-kill@1.2.2:
    resolution: {integrity: sha512-L0Orpi8qGpRG//Nd+H90vFB+3iHnue1zSSGmNOOCh1GLJ7rUKVwV2HvijphGQS2UmhUZewS9VgvxYIdgr+fG1A==}
    hasBin: true

  ts-jest@29.2.6:
    resolution: {integrity: sha512-yTNZVZqc8lSixm+QGVFcPe6+yj7+TWZwIesuOWvfcn4B9bz5x4NDzVCQQjOs7Hfouu36aEqfEbo9Qpo+gq8dDg==}
    engines: {node: ^14.15.0 || ^16.10.0 || ^18.0.0 || >=20.0.0}
    hasBin: true
    peerDependencies:
      '@babel/core': '>=7.0.0-beta.0 <8'
      '@jest/transform': ^29.0.0
      '@jest/types': ^29.0.0
      babel-jest: ^29.0.0
      esbuild: '*'
      jest: ^29.0.0
      typescript: '>=4.3 <6'
    peerDependenciesMeta:
      '@babel/core':
        optional: true
      '@jest/transform':
        optional: true
      '@jest/types':
        optional: true
      babel-jest:
        optional: true
      esbuild:
        optional: true

  ts-node-dev@2.0.0:
    resolution: {integrity: sha512-ywMrhCfH6M75yftYvrvNarLEY+SUXtUvU8/0Z6llrHQVBx12GiFk5sStF8UdfE/yfzk9IAq7O5EEbTQsxlBI8w==}
    engines: {node: '>=0.8.0'}
    hasBin: true
    peerDependencies:
      node-notifier: '*'
      typescript: '*'
    peerDependenciesMeta:
      node-notifier:
        optional: true

  ts-node@10.9.2:
    resolution: {integrity: sha512-f0FFpIdcHgn8zcPSbf1dRevwt047YMnaiJM3u2w2RewrB+fob/zePZcrOyQoLMMO7aBIddLcQIEK5dYjkLnGrQ==}
    hasBin: true
    peerDependencies:
      '@swc/core': '>=1.2.50'
      '@swc/wasm': '>=1.2.50'
      '@types/node': '*'
      typescript: '>=2.7'
    peerDependenciesMeta:
      '@swc/core':
        optional: true
      '@swc/wasm':
        optional: true

  tsconfig-paths@4.2.0:
    resolution: {integrity: sha512-NoZ4roiN7LnbKn9QqE1amc9DJfzvZXxF4xDavcOWt1BPkdx+m+0gJuPM+S0vCe7zTJMYUP0R8pO2XMr+Y8oLIg==}
    engines: {node: '>=6'}

  tsconfig@7.0.0:
    resolution: {integrity: sha512-vZXmzPrL+EmC4T/4rVlT2jNVMWCi/O4DIiSj3UHg1OE5kCKbk4mfrXc6dZksLgRM/TZlKnousKH9bbTazUWRRw==}

  tslib@2.8.1:
    resolution: {integrity: sha512-oJFu94HQb+KVduSUQL7wnpmqnfmLsOA/nAh6b6EH0wCEoK0/mPeXU6c3wKDV83MkOuHPRHtSXKKU99IBazS/2w==}

  type-detect@4.0.8:
    resolution: {integrity: sha512-0fr/mIH1dlO+x7TlcMy+bIDqKPsw/70tVyeHW787goQjhmqaZe10uwLujubK9q9Lg6Fiho1KUKDYz0Z7k7g5/g==}
    engines: {node: '>=4'}

  type-fest@0.21.3:
    resolution: {integrity: sha512-t0rzBq87m3fVcduHDUFhKmyyX+9eo6WQjZvf51Ea/M0Q7+T374Jp1aUiyUl0GKxp8M/OETVHSDvmkyPgvX+X2w==}
    engines: {node: '>=10'}

  type-is@1.6.18:
    resolution: {integrity: sha512-TkRKr9sUTxEH8MdfuCSP7VizJyzRNMjj2J2do2Jr3Kym598JVdEksuzPQCnlFPW4ky9Q+iA+ma9BGm06XQBy8g==}
    engines: {node: '>= 0.6'}

  type-is@2.0.1:
    resolution: {integrity: sha512-OZs6gsjF4vMp32qrCbiVSkrFmXtG/AZhY3t0iAMrMBiAZyV9oALtXO8hsrHbMXF9x6L3grlFuwW2oAz7cav+Gw==}
    engines: {node: '>= 0.6'}

  typedarray@0.0.6:
    resolution: {integrity: sha512-/aCDEGatGvZ2BIk+HmLf4ifCJFwvKFNb9/JeZPMulfgFracn9QFcAf5GO8B/mweUjSoblS5In0cWhqpfs/5PQA==}

  typescript@5.8.2:
    resolution: {integrity: sha512-aJn6wq13/afZp/jT9QZmwEjDqqvSGp1VT5GVg+f/t6/oVyrgXM6BY1h9BRh/O5p3PlUPAe+WuiEZOmb/49RqoQ==}
    engines: {node: '>=14.17'}
    hasBin: true

  undefsafe@2.0.5:
    resolution: {integrity: sha512-WxONCrssBM8TSPRqN5EmsjVrsv4A8X12J4ArBiiayv3DyyG3ZlIg6yysuuSYdZsVz3TKcTg2fd//Ujd4CHV1iA==}

  undici-types@6.20.0:
    resolution: {integrity: sha512-Ny6QZ2Nju20vw1SRHe3d9jVu6gJ+4e3+MMpqu7pqE5HT6WsTSlce++GQmK5UXS8mzV8DSYHrQH+Xrf2jVcuKNg==}

  unpipe@1.0.0:
    resolution: {integrity: sha512-pjy2bYhSsufwWlKwPc+l3cN7+wuJlK6uz0YdJEOlQDbl6jo/YlPi4mb8agUkVC8BF7V8NuzeyPNqRksA3hztKQ==}
    engines: {node: '>= 0.8'}

  update-browserslist-db@1.1.3:
    resolution: {integrity: sha512-UxhIZQ+QInVdunkDAaiazvvT/+fXL5Osr0JZlJulepYu6Jd7qJtDZjlur0emRlT71EN3ScPoE7gvsuIKKNavKw==}
    hasBin: true
    peerDependencies:
      browserslist: '>= 4.21.0'

  url@0.10.3:
    resolution: {integrity: sha512-hzSUW2q06EqL1gKM/a+obYHLIO6ct2hwPuviqTTOcfFVc61UbfJ2Q32+uGL/HCPxKqrdGB5QUwIe7UqlDgwsOQ==}

  util-deprecate@1.0.2:
    resolution: {integrity: sha512-EPD5q1uXyFxJpCrLnCc1nHnq3gOa6DZBocAIiI2TaSCA7VCJ1UJDMagCzIkXNsUYfD1daK//LTEQ8xiIbrHtcw==}

  util@0.12.5:
    resolution: {integrity: sha512-kZf/K6hEIrWHI6XqOFUiiMa+79wE/D8Q+NCNAWclkyg3b4d2k7s0QGepNjiABc+aR3N1PAyHL7p6UcLY6LmrnA==}

  uuid@11.1.0:
    resolution: {integrity: sha512-0/A9rDy9P7cJ+8w1c9WD9V//9Wj15Ce2MPz8Ri6032usz+NfePxx5AcN3bN+r6ZL6jEo066/yNYB3tn4pQEx+A==}
    hasBin: true

  uuid@8.0.0:
    resolution: {integrity: sha512-jOXGuXZAWdsTH7eZLtyXMqUb9EcWMGZNbL9YcGBJl4MH4nrxHmZJhEHvyLFrkxo+28uLb/NYRcStH48fnD0Vzw==}
    hasBin: true

  uuid@8.3.2:
    resolution: {integrity: sha512-+NYs2QeMWy+GWFOEm9xnn6HCDp0l7QBD7ml8zLUmJ+93Q5NF0NocErnwkTkXVFNiX3/fpC6afS8Dhb/gz7R7eg==}
    hasBin: true

  uuid@9.0.1:
    resolution: {integrity: sha512-b+1eJOlsR9K8HJpow9Ok3fiWOWSIcIzXodvv0rQjVoOVNpWMpxf1wZNpt4y9h10odCNrqnYp1OBzRktckBe3sA==}
    hasBin: true

  v8-compile-cache-lib@3.0.1:
    resolution: {integrity: sha512-wa7YjyUGfNZngI/vtK0UHAN+lgDCxBPCylVXGp0zu59Fz5aiGtNXaq3DhIov063MorB+VfufLh3JlF2KdTK3xg==}

  v8-to-istanbul@9.3.0:
    resolution: {integrity: sha512-kiGUalWN+rgBJ/1OHZsBtU4rXZOfj/7rKQxULKlIzwzQSvMJUUNgPwJEEh7gU6xEVxC0ahoOBvN2YI8GH6FNgA==}
    engines: {node: '>=10.12.0'}

  validator@13.15.0:
    resolution: {integrity: sha512-36B2ryl4+oL5QxZ3AzD0t5SsMNGvTtQHpjgFO5tbNxfXbMFkY822ktCDe1MnlqV3301QQI9SLHDNJokDI+Z9pA==}
    engines: {node: '>= 0.10'}

  vary@1.1.2:
    resolution: {integrity: sha512-BNGbWLfd0eUPabhkXUVm0j8uuvREyTh5ovRa/dyow/BqAbZJyC+5fU+IzQOzmAKzYqYRAISoRhdQr3eIZ/PXqg==}
    engines: {node: '>= 0.8'}

  walker@1.0.8:
    resolution: {integrity: sha512-ts/8E8l5b7kY0vlWLewOkDXMmPdLcVV4GmOQLyxuSswIJsweeFZtAsMF7k1Nszz+TYBQrlYRmzOnr398y1JemQ==}

  webidl-conversions@3.0.1:
    resolution: {integrity: sha512-2JAn3z8AR6rjK8Sm8orRC0h/bcl/DqL7tRPdGZ4I1CjdF+EaMLmYxBHyXuKL849eucPFhvBoxMsflfOb8kxaeQ==}

  webidl-conversions@7.0.0:
    resolution: {integrity: sha512-VwddBukDzu71offAQR975unBIGqfKZpM+8ZX6ySk8nYhVoo5CYaZyzt3YBvYtRtO+aoGlqxPg/B87NGVZ/fu6g==}
    engines: {node: '>=12'}

  whatwg-url@14.1.1:
    resolution: {integrity: sha512-mDGf9diDad/giZ/Sm9Xi2YcyzaFpbdLpJPr+E9fSkyQ7KpQD4SdFcugkRQYzhmfI4KeV4Qpnn2sKPdo+kmsgRQ==}
    engines: {node: '>=18'}

  whatwg-url@5.0.0:
    resolution: {integrity: sha512-saE57nupxk6v3HY35+jzBwYa0rKSy0XR8JSxZPwgLr7ys0IBzhGviA1/TUGJLmSVqs8pb9AnvICXEuOHLprYTw==}

  which-typed-array@1.1.19:
    resolution: {integrity: sha512-rEvr90Bck4WZt9HHFC4DJMsjvu7x+r6bImz0/BrbWb7A2djJ8hnZMrWnHo9F8ssv0OMErasDhftrfROTyqSDrw==}
    engines: {node: '>= 0.4'}

  which@2.0.2:
    resolution: {integrity: sha512-BLI3Tl1TW3Pvl70l3yq3Y64i+awpwXqsGBYWkkqMtnbXgrMD+yj7rhW0kuEDxzJaYXGjEW5ogapKNMEKNMjibA==}
    engines: {node: '>= 8'}
    hasBin: true

  wrap-ansi@7.0.0:
    resolution: {integrity: sha512-YVGIj2kamLSTxw6NsZjoBxfSwsn0ycdesmc4p+Q21c5zPuZ1pl+NfxVdxPtdHvmNVOQ6XSYG4AUtyt/Fi7D16Q==}
    engines: {node: '>=10'}

  wrap-ansi@8.1.0:
    resolution: {integrity: sha512-si7QWI6zUMq56bESFvagtmzMdGOtoxfR+Sez11Mobfc7tm+VkUckk9bW2UeffTGVUbOksxmSw0AA2gs8g71NCQ==}
    engines: {node: '>=12'}

  wrappy@1.0.2:
    resolution: {integrity: sha512-l4Sp/DRseor9wL6EvV2+TuQn63dMkPjZ/sp9XkghTEbV9KlPS1xUsZ3u7/IQO4wxtcFB4bgpQPRcR3QCvezPcQ==}

  write-file-atomic@4.0.2:
    resolution: {integrity: sha512-7KxauUdBmSdWnmpaGFg+ppNjKF8uNLry8LyzjauQDOVONfFLNKrKvQOxZ/VuTIcS/gge/YNahf5RIIQWTSarlg==}
    engines: {node: ^12.13.0 || ^14.15.0 || >=16.0.0}

  ws@8.17.1:
    resolution: {integrity: sha512-6XQFvXTkbfUOZOKKILFG1PDK2NDQs4azKQl26T0YS5CxqWLgXajbPZ+h4gZekJyRqFU8pvnbAbbs/3TgRPy+GQ==}
    engines: {node: '>=10.0.0'}
    peerDependencies:
      bufferutil: ^4.0.1
      utf-8-validate: '>=5.0.2'
    peerDependenciesMeta:
      bufferutil:
        optional: true
      utf-8-validate:
        optional: true

  ws@8.18.1:
    resolution: {integrity: sha512-RKW2aJZMXeMxVpnZ6bck+RswznaxmzdULiBr6KY7XkTnW8uvt0iT9H5DkHUChXrc+uurzwa0rVI16n/Xzjdz1w==}
    engines: {node: '>=10.0.0'}
    peerDependencies:
      bufferutil: ^4.0.1
      utf-8-validate: '>=5.0.2'
    peerDependenciesMeta:
      bufferutil:
        optional: true
      utf-8-validate:
        optional: true

  xml2js@0.6.2:
    resolution: {integrity: sha512-T4rieHaC1EXcES0Kxxj4JWgaUQHDk+qwHcYOCFHfiwKz7tOVPLq7Hjq9dM1WCMhylqMEfP7hMcOIChvotiZegA==}
    engines: {node: '>=4.0.0'}

  xmlbuilder@11.0.1:
    resolution: {integrity: sha512-fDlsI/kFEx7gLvbecc0/ohLG50fugQp8ryHzMTuW9vSa1GJ0XYWKnhsUx7oie3G98+r56aTQIUB4kht42R3JvA==}
    engines: {node: '>=4.0'}

  xmlhttprequest-ssl@2.1.2:
    resolution: {integrity: sha512-TEU+nJVUUnA4CYJFLvK5X9AOeH4KvDvhIfm0vV1GaQRtchnG0hgK5p8hw/xjv8cunWYCsiPCSDzObPyhEwq3KQ==}
    engines: {node: '>=0.4.0'}

  xtend@4.0.2:
    resolution: {integrity: sha512-LKYU1iAXJXUgAXn9URjiu+MWhyUXHsvfp7mcuYm9dSUKK0/CjtrUwFAxD82/mCWbtLsGjFIad0wIsod4zrTAEQ==}
    engines: {node: '>=0.4'}

  y18n@5.0.8:
    resolution: {integrity: sha512-0pfFzegeDWJHJIAmTLRP2DwHjdF5s7jo9tuztdQxAhINCdvS+3nGINqPd00AphqJR/0LhANUS6/+7SCb98YOfA==}
    engines: {node: '>=10'}

  yallist@3.1.1:
    resolution: {integrity: sha512-a4UGQaWPH59mOXUYnAG2ewncQS4i4F43Tv3JoAM+s2VDAmS9NsK8GpDMLrCHPksFT7h3K6TOoUNn2pb7RoXx4g==}

  yallist@4.0.0:
    resolution: {integrity: sha512-3wdGidZyq5PB084XLES5TpOSRA3wjXAlIWMhum2kRcv/41Sn2emQ0dycQW4uZXLejwKvg6EsvbdlVL+FYEct7A==}

  yaml@2.0.0-1:
    resolution: {integrity: sha512-W7h5dEhywMKenDJh2iX/LABkbFnBxasD27oyXWDS/feDsxiw0dD5ncXdYXgkvAsXIY2MpW/ZKkr9IU30DBdMNQ==}
    engines: {node: '>= 6'}

  yaml@2.7.1:
    resolution: {integrity: sha512-10ULxpnOCQXxJvBgxsn9ptjq6uviG/htZKk9veJGhlqn3w/DxQ631zFF+nlQXLwmImeS5amR2dl2U8sg6U9jsQ==}
    engines: {node: '>= 14'}
    hasBin: true

  yargs-parser@21.1.1:
    resolution: {integrity: sha512-tVpsJW7DdjecAiFpbIB1e3qxIQsE6NoPc5/eTdrbbIC4h0LVsWhnoa3g+m2HclBIujHzsxZ4VJVA+GUuc2/LBw==}
    engines: {node: '>=12'}

  yargs@17.7.2:
    resolution: {integrity: sha512-7dSzzRQ++CKnNI/krKnYRV7JKKPUXMEh61soaHKg9mrWEhzFWhFnxPxGl+69cD1Ou63C13NUPCnmIcrvqCuM6w==}
    engines: {node: '>=12'}

  yn@3.1.1:
    resolution: {integrity: sha512-Ux4ygGWsu2c7isFWe8Yu1YluJmqVhxqK2cLXNQA5AcC3QfbGNpM7fu0Y8b/z16pXLnFxZYvWhd3fhBY9DLmC6Q==}
    engines: {node: '>=6'}

  yocto-queue@0.1.0:
    resolution: {integrity: sha512-rVksvsnNCdJ/ohGc6xgPwyN8eheCxsiLM8mxuE/t/mOVqJewPuO1miLpTHQiRgTKCLexL4MeAFVagts7HmNZ2Q==}
    engines: {node: '>=10'}

  z-schema@5.0.5:
    resolution: {integrity: sha512-D7eujBWkLa3p2sIpJA0d1pr7es+a7m0vFAnZLlCEKq/Ij2k0MLi9Br2UPxoxdYystm5K1yeBGzub0FlYUEWj2Q==}
    engines: {node: '>=8.0.0'}
    hasBin: true

  zod@3.25.62:
    resolution: {integrity: sha512-YCxsr4DmhPcrKPC9R1oBHQNlQzlJEyPAId//qTau/vBee9uO8K6prmRq4eMkOyxvBfH4wDPIPdLx9HVMWIY3xA==}

snapshots:

  '@ampproject/remapping@2.3.0':
    dependencies:
      '@jridgewell/gen-mapping': 0.3.8
      '@jridgewell/trace-mapping': 0.3.25

  '@apidevtools/json-schema-ref-parser@9.1.2':
    dependencies:
      '@jsdevtools/ono': 7.1.3
      '@types/json-schema': 7.0.15
      call-me-maybe: 1.0.2
      js-yaml: 4.1.0

  '@apidevtools/openapi-schemas@2.1.0': {}

  '@apidevtools/swagger-methods@3.0.2': {}

  '@apidevtools/swagger-parser@10.0.3(openapi-types@12.1.3)':
    dependencies:
      '@apidevtools/json-schema-ref-parser': 9.1.2
      '@apidevtools/openapi-schemas': 2.1.0
      '@apidevtools/swagger-methods': 3.0.2
      '@jsdevtools/ono': 7.1.3
      call-me-maybe: 1.0.2
      openapi-types: 12.1.3
      z-schema: 5.0.5

  '@aws-crypto/crc32@5.2.0':
    dependencies:
      '@aws-crypto/util': 5.2.0
      '@aws-sdk/types': 3.821.0
      tslib: 2.8.1

  '@aws-crypto/crc32c@5.2.0':
    dependencies:
      '@aws-crypto/util': 5.2.0
      '@aws-sdk/types': 3.821.0
      tslib: 2.8.1

  '@aws-crypto/sha1-browser@5.2.0':
    dependencies:
      '@aws-crypto/supports-web-crypto': 5.2.0
      '@aws-crypto/util': 5.2.0
      '@aws-sdk/types': 3.821.0
      '@aws-sdk/util-locate-window': 3.804.0
      '@smithy/util-utf8': 2.3.0
      tslib: 2.8.1

  '@aws-crypto/sha256-browser@5.2.0':
    dependencies:
      '@aws-crypto/sha256-js': 5.2.0
      '@aws-crypto/supports-web-crypto': 5.2.0
      '@aws-crypto/util': 5.2.0
      '@aws-sdk/types': 3.821.0
      '@aws-sdk/util-locate-window': 3.804.0
      '@smithy/util-utf8': 2.3.0
      tslib: 2.8.1

  '@aws-crypto/sha256-js@5.2.0':
    dependencies:
      '@aws-crypto/util': 5.2.0
      '@aws-sdk/types': 3.821.0
      tslib: 2.8.1

  '@aws-crypto/supports-web-crypto@5.2.0':
    dependencies:
      tslib: 2.8.1

  '@aws-crypto/util@5.2.0':
    dependencies:
      '@aws-sdk/types': 3.821.0
      '@smithy/util-utf8': 2.3.0
      tslib: 2.8.1

  '@aws-sdk/client-s3@3.828.0':
    dependencies:
      '@aws-crypto/sha1-browser': 5.2.0
      '@aws-crypto/sha256-browser': 5.2.0
      '@aws-crypto/sha256-js': 5.2.0
      '@aws-sdk/core': 3.826.0
      '@aws-sdk/credential-provider-node': 3.828.0
      '@aws-sdk/middleware-bucket-endpoint': 3.821.0
      '@aws-sdk/middleware-expect-continue': 3.821.0
      '@aws-sdk/middleware-flexible-checksums': 3.826.0
      '@aws-sdk/middleware-host-header': 3.821.0
      '@aws-sdk/middleware-location-constraint': 3.821.0
      '@aws-sdk/middleware-logger': 3.821.0
      '@aws-sdk/middleware-recursion-detection': 3.821.0
      '@aws-sdk/middleware-sdk-s3': 3.826.0
      '@aws-sdk/middleware-ssec': 3.821.0
      '@aws-sdk/middleware-user-agent': 3.828.0
      '@aws-sdk/region-config-resolver': 3.821.0
      '@aws-sdk/signature-v4-multi-region': 3.826.0
      '@aws-sdk/types': 3.821.0
      '@aws-sdk/util-endpoints': 3.828.0
      '@aws-sdk/util-user-agent-browser': 3.821.0
      '@aws-sdk/util-user-agent-node': 3.828.0
      '@aws-sdk/xml-builder': 3.821.0
      '@smithy/config-resolver': 4.1.4
      '@smithy/core': 3.5.3
      '@smithy/eventstream-serde-browser': 4.0.4
      '@smithy/eventstream-serde-config-resolver': 4.1.2
      '@smithy/eventstream-serde-node': 4.0.4
      '@smithy/fetch-http-handler': 5.0.4
      '@smithy/hash-blob-browser': 4.0.4
      '@smithy/hash-node': 4.0.4
      '@smithy/hash-stream-node': 4.0.4
      '@smithy/invalid-dependency': 4.0.4
      '@smithy/md5-js': 4.0.4
      '@smithy/middleware-content-length': 4.0.4
      '@smithy/middleware-endpoint': 4.1.11
      '@smithy/middleware-retry': 4.1.12
      '@smithy/middleware-serde': 4.0.8
      '@smithy/middleware-stack': 4.0.4
      '@smithy/node-config-provider': 4.1.3
      '@smithy/node-http-handler': 4.0.6
      '@smithy/protocol-http': 5.1.2
      '@smithy/smithy-client': 4.4.3
      '@smithy/types': 4.3.1
      '@smithy/url-parser': 4.0.4
      '@smithy/util-base64': 4.0.0
      '@smithy/util-body-length-browser': 4.0.0
      '@smithy/util-body-length-node': 4.0.0
      '@smithy/util-defaults-mode-browser': 4.0.19
      '@smithy/util-defaults-mode-node': 4.0.19
      '@smithy/util-endpoints': 3.0.6
      '@smithy/util-middleware': 4.0.4
      '@smithy/util-retry': 4.0.5
      '@smithy/util-stream': 4.2.2
      '@smithy/util-utf8': 4.0.0
      '@smithy/util-waiter': 4.0.5
      tslib: 2.8.1
    transitivePeerDependencies:
      - aws-crt

  '@aws-sdk/client-sso@3.828.0':
    dependencies:
      '@aws-crypto/sha256-browser': 5.2.0
      '@aws-crypto/sha256-js': 5.2.0
      '@aws-sdk/core': 3.826.0
      '@aws-sdk/middleware-host-header': 3.821.0
      '@aws-sdk/middleware-logger': 3.821.0
      '@aws-sdk/middleware-recursion-detection': 3.821.0
      '@aws-sdk/middleware-user-agent': 3.828.0
      '@aws-sdk/region-config-resolver': 3.821.0
      '@aws-sdk/types': 3.821.0
      '@aws-sdk/util-endpoints': 3.828.0
      '@aws-sdk/util-user-agent-browser': 3.821.0
      '@aws-sdk/util-user-agent-node': 3.828.0
      '@smithy/config-resolver': 4.1.4
      '@smithy/core': 3.5.3
      '@smithy/fetch-http-handler': 5.0.4
      '@smithy/hash-node': 4.0.4
      '@smithy/invalid-dependency': 4.0.4
      '@smithy/middleware-content-length': 4.0.4
      '@smithy/middleware-endpoint': 4.1.11
      '@smithy/middleware-retry': 4.1.12
      '@smithy/middleware-serde': 4.0.8
      '@smithy/middleware-stack': 4.0.4
      '@smithy/node-config-provider': 4.1.3
      '@smithy/node-http-handler': 4.0.6
      '@smithy/protocol-http': 5.1.2
      '@smithy/smithy-client': 4.4.3
      '@smithy/types': 4.3.1
      '@smithy/url-parser': 4.0.4
      '@smithy/util-base64': 4.0.0
      '@smithy/util-body-length-browser': 4.0.0
      '@smithy/util-body-length-node': 4.0.0
      '@smithy/util-defaults-mode-browser': 4.0.19
      '@smithy/util-defaults-mode-node': 4.0.19
      '@smithy/util-endpoints': 3.0.6
      '@smithy/util-middleware': 4.0.4
      '@smithy/util-retry': 4.0.5
      '@smithy/util-utf8': 4.0.0
      tslib: 2.8.1
    transitivePeerDependencies:
      - aws-crt

  '@aws-sdk/core@3.826.0':
    dependencies:
      '@aws-sdk/types': 3.821.0
      '@aws-sdk/xml-builder': 3.821.0
      '@smithy/core': 3.5.3
      '@smithy/node-config-provider': 4.1.3
      '@smithy/property-provider': 4.0.4
      '@smithy/protocol-http': 5.1.2
      '@smithy/signature-v4': 5.1.2
      '@smithy/smithy-client': 4.4.3
      '@smithy/types': 4.3.1
      '@smithy/util-base64': 4.0.0
      '@smithy/util-body-length-browser': 4.0.0
      '@smithy/util-middleware': 4.0.4
      '@smithy/util-utf8': 4.0.0
      fast-xml-parser: 4.4.1
      tslib: 2.8.1

  '@aws-sdk/credential-provider-env@3.826.0':
    dependencies:
      '@aws-sdk/core': 3.826.0
      '@aws-sdk/types': 3.821.0
      '@smithy/property-provider': 4.0.4
      '@smithy/types': 4.3.1
      tslib: 2.8.1

  '@aws-sdk/credential-provider-http@3.826.0':
    dependencies:
      '@aws-sdk/core': 3.826.0
      '@aws-sdk/types': 3.821.0
      '@smithy/fetch-http-handler': 5.0.4
      '@smithy/node-http-handler': 4.0.6
      '@smithy/property-provider': 4.0.4
      '@smithy/protocol-http': 5.1.2
      '@smithy/smithy-client': 4.4.3
      '@smithy/types': 4.3.1
      '@smithy/util-stream': 4.2.2
      tslib: 2.8.1

  '@aws-sdk/credential-provider-ini@3.828.0':
    dependencies:
      '@aws-sdk/core': 3.826.0
      '@aws-sdk/credential-provider-env': 3.826.0
      '@aws-sdk/credential-provider-http': 3.826.0
      '@aws-sdk/credential-provider-process': 3.826.0
      '@aws-sdk/credential-provider-sso': 3.828.0
      '@aws-sdk/credential-provider-web-identity': 3.828.0
      '@aws-sdk/nested-clients': 3.828.0
      '@aws-sdk/types': 3.821.0
      '@smithy/credential-provider-imds': 4.0.6
      '@smithy/property-provider': 4.0.4
      '@smithy/shared-ini-file-loader': 4.0.4
      '@smithy/types': 4.3.1
      tslib: 2.8.1
    transitivePeerDependencies:
      - aws-crt

  '@aws-sdk/credential-provider-node@3.828.0':
    dependencies:
      '@aws-sdk/credential-provider-env': 3.826.0
      '@aws-sdk/credential-provider-http': 3.826.0
      '@aws-sdk/credential-provider-ini': 3.828.0
      '@aws-sdk/credential-provider-process': 3.826.0
      '@aws-sdk/credential-provider-sso': 3.828.0
      '@aws-sdk/credential-provider-web-identity': 3.828.0
      '@aws-sdk/types': 3.821.0
      '@smithy/credential-provider-imds': 4.0.6
      '@smithy/property-provider': 4.0.4
      '@smithy/shared-ini-file-loader': 4.0.4
      '@smithy/types': 4.3.1
      tslib: 2.8.1
    transitivePeerDependencies:
      - aws-crt

  '@aws-sdk/credential-provider-process@3.826.0':
    dependencies:
      '@aws-sdk/core': 3.826.0
      '@aws-sdk/types': 3.821.0
      '@smithy/property-provider': 4.0.4
      '@smithy/shared-ini-file-loader': 4.0.4
      '@smithy/types': 4.3.1
      tslib: 2.8.1

  '@aws-sdk/credential-provider-sso@3.828.0':
    dependencies:
      '@aws-sdk/client-sso': 3.828.0
      '@aws-sdk/core': 3.826.0
      '@aws-sdk/token-providers': 3.828.0
      '@aws-sdk/types': 3.821.0
      '@smithy/property-provider': 4.0.4
      '@smithy/shared-ini-file-loader': 4.0.4
      '@smithy/types': 4.3.1
      tslib: 2.8.1
    transitivePeerDependencies:
      - aws-crt

  '@aws-sdk/credential-provider-web-identity@3.828.0':
    dependencies:
      '@aws-sdk/core': 3.826.0
      '@aws-sdk/nested-clients': 3.828.0
      '@aws-sdk/types': 3.821.0
      '@smithy/property-provider': 4.0.4
      '@smithy/types': 4.3.1
      tslib: 2.8.1
    transitivePeerDependencies:
      - aws-crt

  '@aws-sdk/lib-storage@3.828.0(@aws-sdk/client-s3@3.828.0)':
    dependencies:
      '@aws-sdk/client-s3': 3.828.0
      '@smithy/abort-controller': 4.0.4
      '@smithy/middleware-endpoint': 4.1.11
      '@smithy/smithy-client': 4.4.3
      buffer: 5.6.0
      events: 3.3.0
      stream-browserify: 3.0.0
      tslib: 2.8.1

  '@aws-sdk/middleware-bucket-endpoint@3.821.0':
    dependencies:
      '@aws-sdk/types': 3.821.0
      '@aws-sdk/util-arn-parser': 3.804.0
      '@smithy/node-config-provider': 4.1.3
      '@smithy/protocol-http': 5.1.2
      '@smithy/types': 4.3.1
      '@smithy/util-config-provider': 4.0.0
      tslib: 2.8.1

  '@aws-sdk/middleware-expect-continue@3.821.0':
    dependencies:
      '@aws-sdk/types': 3.821.0
      '@smithy/protocol-http': 5.1.2
      '@smithy/types': 4.3.1
      tslib: 2.8.1

  '@aws-sdk/middleware-flexible-checksums@3.826.0':
    dependencies:
      '@aws-crypto/crc32': 5.2.0
      '@aws-crypto/crc32c': 5.2.0
      '@aws-crypto/util': 5.2.0
      '@aws-sdk/core': 3.826.0
      '@aws-sdk/types': 3.821.0
      '@smithy/is-array-buffer': 4.0.0
      '@smithy/node-config-provider': 4.1.3
      '@smithy/protocol-http': 5.1.2
      '@smithy/types': 4.3.1
      '@smithy/util-middleware': 4.0.4
      '@smithy/util-stream': 4.2.2
      '@smithy/util-utf8': 4.0.0
      tslib: 2.8.1

  '@aws-sdk/middleware-host-header@3.821.0':
    dependencies:
      '@aws-sdk/types': 3.821.0
      '@smithy/protocol-http': 5.1.2
      '@smithy/types': 4.3.1
      tslib: 2.8.1

  '@aws-sdk/middleware-location-constraint@3.821.0':
    dependencies:
      '@aws-sdk/types': 3.821.0
      '@smithy/types': 4.3.1
      tslib: 2.8.1

  '@aws-sdk/middleware-logger@3.821.0':
    dependencies:
      '@aws-sdk/types': 3.821.0
      '@smithy/types': 4.3.1
      tslib: 2.8.1

  '@aws-sdk/middleware-recursion-detection@3.821.0':
    dependencies:
      '@aws-sdk/types': 3.821.0
      '@smithy/protocol-http': 5.1.2
      '@smithy/types': 4.3.1
      tslib: 2.8.1

  '@aws-sdk/middleware-sdk-s3@3.826.0':
    dependencies:
      '@aws-sdk/core': 3.826.0
      '@aws-sdk/types': 3.821.0
      '@aws-sdk/util-arn-parser': 3.804.0
      '@smithy/core': 3.5.3
      '@smithy/node-config-provider': 4.1.3
      '@smithy/protocol-http': 5.1.2
      '@smithy/signature-v4': 5.1.2
      '@smithy/smithy-client': 4.4.3
      '@smithy/types': 4.3.1
      '@smithy/util-config-provider': 4.0.0
      '@smithy/util-middleware': 4.0.4
      '@smithy/util-stream': 4.2.2
      '@smithy/util-utf8': 4.0.0
      tslib: 2.8.1

  '@aws-sdk/middleware-ssec@3.821.0':
    dependencies:
      '@aws-sdk/types': 3.821.0
      '@smithy/types': 4.3.1
      tslib: 2.8.1

  '@aws-sdk/middleware-user-agent@3.828.0':
    dependencies:
      '@aws-sdk/core': 3.826.0
      '@aws-sdk/types': 3.821.0
      '@aws-sdk/util-endpoints': 3.828.0
      '@smithy/core': 3.5.3
      '@smithy/protocol-http': 5.1.2
      '@smithy/types': 4.3.1
      tslib: 2.8.1

  '@aws-sdk/nested-clients@3.828.0':
    dependencies:
      '@aws-crypto/sha256-browser': 5.2.0
      '@aws-crypto/sha256-js': 5.2.0
      '@aws-sdk/core': 3.826.0
      '@aws-sdk/middleware-host-header': 3.821.0
      '@aws-sdk/middleware-logger': 3.821.0
      '@aws-sdk/middleware-recursion-detection': 3.821.0
      '@aws-sdk/middleware-user-agent': 3.828.0
      '@aws-sdk/region-config-resolver': 3.821.0
      '@aws-sdk/types': 3.821.0
      '@aws-sdk/util-endpoints': 3.828.0
      '@aws-sdk/util-user-agent-browser': 3.821.0
      '@aws-sdk/util-user-agent-node': 3.828.0
      '@smithy/config-resolver': 4.1.4
      '@smithy/core': 3.5.3
      '@smithy/fetch-http-handler': 5.0.4
      '@smithy/hash-node': 4.0.4
      '@smithy/invalid-dependency': 4.0.4
      '@smithy/middleware-content-length': 4.0.4
      '@smithy/middleware-endpoint': 4.1.11
      '@smithy/middleware-retry': 4.1.12
      '@smithy/middleware-serde': 4.0.8
      '@smithy/middleware-stack': 4.0.4
      '@smithy/node-config-provider': 4.1.3
      '@smithy/node-http-handler': 4.0.6
      '@smithy/protocol-http': 5.1.2
      '@smithy/smithy-client': 4.4.3
      '@smithy/types': 4.3.1
      '@smithy/url-parser': 4.0.4
      '@smithy/util-base64': 4.0.0
      '@smithy/util-body-length-browser': 4.0.0
      '@smithy/util-body-length-node': 4.0.0
      '@smithy/util-defaults-mode-browser': 4.0.19
      '@smithy/util-defaults-mode-node': 4.0.19
      '@smithy/util-endpoints': 3.0.6
      '@smithy/util-middleware': 4.0.4
      '@smithy/util-retry': 4.0.5
      '@smithy/util-utf8': 4.0.0
      tslib: 2.8.1
    transitivePeerDependencies:
      - aws-crt

  '@aws-sdk/region-config-resolver@3.821.0':
    dependencies:
      '@aws-sdk/types': 3.821.0
      '@smithy/node-config-provider': 4.1.3
      '@smithy/types': 4.3.1
      '@smithy/util-config-provider': 4.0.0
      '@smithy/util-middleware': 4.0.4
      tslib: 2.8.1

  '@aws-sdk/signature-v4-multi-region@3.826.0':
    dependencies:
      '@aws-sdk/middleware-sdk-s3': 3.826.0
      '@aws-sdk/types': 3.821.0
      '@smithy/protocol-http': 5.1.2
      '@smithy/signature-v4': 5.1.2
      '@smithy/types': 4.3.1
      tslib: 2.8.1

  '@aws-sdk/token-providers@3.828.0':
    dependencies:
      '@aws-sdk/core': 3.826.0
      '@aws-sdk/nested-clients': 3.828.0
      '@aws-sdk/types': 3.821.0
      '@smithy/property-provider': 4.0.4
      '@smithy/shared-ini-file-loader': 4.0.4
      '@smithy/types': 4.3.1
      tslib: 2.8.1
    transitivePeerDependencies:
      - aws-crt

  '@aws-sdk/types@3.821.0':
    dependencies:
      '@smithy/types': 4.3.1
      tslib: 2.8.1

  '@aws-sdk/util-arn-parser@3.804.0':
    dependencies:
      tslib: 2.8.1

  '@aws-sdk/util-endpoints@3.828.0':
    dependencies:
      '@aws-sdk/types': 3.821.0
      '@smithy/types': 4.3.1
      '@smithy/util-endpoints': 3.0.6
      tslib: 2.8.1

  '@aws-sdk/util-locate-window@3.804.0':
    dependencies:
      tslib: 2.8.1

  '@aws-sdk/util-user-agent-browser@3.821.0':
    dependencies:
      '@aws-sdk/types': 3.821.0
      '@smithy/types': 4.3.1
      bowser: 2.11.0
      tslib: 2.8.1

  '@aws-sdk/util-user-agent-node@3.828.0':
    dependencies:
      '@aws-sdk/middleware-user-agent': 3.828.0
      '@aws-sdk/types': 3.821.0
      '@smithy/node-config-provider': 4.1.3
      '@smithy/types': 4.3.1
      tslib: 2.8.1

  '@aws-sdk/xml-builder@3.821.0':
    dependencies:
      '@smithy/types': 4.3.1
      tslib: 2.8.1

  '@babel/code-frame@7.26.2':
    dependencies:
      '@babel/helper-validator-identifier': 7.25.9
      js-tokens: 4.0.0
      picocolors: 1.1.1

  '@babel/compat-data@7.26.8': {}

  '@babel/core@7.26.10':
    dependencies:
      '@ampproject/remapping': 2.3.0
      '@babel/code-frame': 7.26.2
      '@babel/generator': 7.26.10
      '@babel/helper-compilation-targets': 7.26.5
      '@babel/helper-module-transforms': 7.26.0(@babel/core@7.26.10)
      '@babel/helpers': 7.26.10
      '@babel/parser': 7.26.10
      '@babel/template': 7.26.9
      '@babel/traverse': 7.26.10
      '@babel/types': 7.26.10
      convert-source-map: 2.0.0
      debug: 4.4.0(supports-color@5.5.0)
      gensync: 1.0.0-beta.2
      json5: 2.2.3
      semver: 6.3.1
    transitivePeerDependencies:
      - supports-color

  '@babel/generator@7.26.10':
    dependencies:
      '@babel/parser': 7.26.10
      '@babel/types': 7.26.10
      '@jridgewell/gen-mapping': 0.3.8
      '@jridgewell/trace-mapping': 0.3.25
      jsesc: 3.1.0

  '@babel/helper-compilation-targets@7.26.5':
    dependencies:
      '@babel/compat-data': 7.26.8
      '@babel/helper-validator-option': 7.25.9
      browserslist: 4.24.4
      lru-cache: 5.1.1
      semver: 6.3.1

  '@babel/helper-module-imports@7.25.9':
    dependencies:
      '@babel/traverse': 7.26.10
      '@babel/types': 7.26.10
    transitivePeerDependencies:
      - supports-color

  '@babel/helper-module-transforms@7.26.0(@babel/core@7.26.10)':
    dependencies:
      '@babel/core': 7.26.10
      '@babel/helper-module-imports': 7.25.9
      '@babel/helper-validator-identifier': 7.25.9
      '@babel/traverse': 7.26.10
    transitivePeerDependencies:
      - supports-color

  '@babel/helper-plugin-utils@7.26.5': {}

  '@babel/helper-string-parser@7.25.9': {}

  '@babel/helper-validator-identifier@7.25.9': {}

  '@babel/helper-validator-option@7.25.9': {}

  '@babel/helpers@7.26.10':
    dependencies:
      '@babel/template': 7.26.9
      '@babel/types': 7.26.10

  '@babel/parser@7.26.10':
    dependencies:
      '@babel/types': 7.26.10

  '@babel/plugin-syntax-async-generators@7.8.4(@babel/core@7.26.10)':
    dependencies:
      '@babel/core': 7.26.10
      '@babel/helper-plugin-utils': 7.26.5

  '@babel/plugin-syntax-bigint@7.8.3(@babel/core@7.26.10)':
    dependencies:
      '@babel/core': 7.26.10
      '@babel/helper-plugin-utils': 7.26.5

  '@babel/plugin-syntax-class-properties@7.12.13(@babel/core@7.26.10)':
    dependencies:
      '@babel/core': 7.26.10
      '@babel/helper-plugin-utils': 7.26.5

  '@babel/plugin-syntax-class-static-block@7.14.5(@babel/core@7.26.10)':
    dependencies:
      '@babel/core': 7.26.10
      '@babel/helper-plugin-utils': 7.26.5

  '@babel/plugin-syntax-import-attributes@7.26.0(@babel/core@7.26.10)':
    dependencies:
      '@babel/core': 7.26.10
      '@babel/helper-plugin-utils': 7.26.5

  '@babel/plugin-syntax-import-meta@7.10.4(@babel/core@7.26.10)':
    dependencies:
      '@babel/core': 7.26.10
      '@babel/helper-plugin-utils': 7.26.5

  '@babel/plugin-syntax-json-strings@7.8.3(@babel/core@7.26.10)':
    dependencies:
      '@babel/core': 7.26.10
      '@babel/helper-plugin-utils': 7.26.5

  '@babel/plugin-syntax-jsx@7.25.9(@babel/core@7.26.10)':
    dependencies:
      '@babel/core': 7.26.10
      '@babel/helper-plugin-utils': 7.26.5

  '@babel/plugin-syntax-logical-assignment-operators@7.10.4(@babel/core@7.26.10)':
    dependencies:
      '@babel/core': 7.26.10
      '@babel/helper-plugin-utils': 7.26.5

  '@babel/plugin-syntax-nullish-coalescing-operator@7.8.3(@babel/core@7.26.10)':
    dependencies:
      '@babel/core': 7.26.10
      '@babel/helper-plugin-utils': 7.26.5

  '@babel/plugin-syntax-numeric-separator@7.10.4(@babel/core@7.26.10)':
    dependencies:
      '@babel/core': 7.26.10
      '@babel/helper-plugin-utils': 7.26.5

  '@babel/plugin-syntax-object-rest-spread@7.8.3(@babel/core@7.26.10)':
    dependencies:
      '@babel/core': 7.26.10
      '@babel/helper-plugin-utils': 7.26.5

  '@babel/plugin-syntax-optional-catch-binding@7.8.3(@babel/core@7.26.10)':
    dependencies:
      '@babel/core': 7.26.10
      '@babel/helper-plugin-utils': 7.26.5

  '@babel/plugin-syntax-optional-chaining@7.8.3(@babel/core@7.26.10)':
    dependencies:
      '@babel/core': 7.26.10
      '@babel/helper-plugin-utils': 7.26.5

  '@babel/plugin-syntax-private-property-in-object@7.14.5(@babel/core@7.26.10)':
    dependencies:
      '@babel/core': 7.26.10
      '@babel/helper-plugin-utils': 7.26.5

  '@babel/plugin-syntax-top-level-await@7.14.5(@babel/core@7.26.10)':
    dependencies:
      '@babel/core': 7.26.10
      '@babel/helper-plugin-utils': 7.26.5

  '@babel/plugin-syntax-typescript@7.25.9(@babel/core@7.26.10)':
    dependencies:
      '@babel/core': 7.26.10
      '@babel/helper-plugin-utils': 7.26.5

  '@babel/runtime@7.27.6': {}

  '@babel/template@7.26.9':
    dependencies:
      '@babel/code-frame': 7.26.2
      '@babel/parser': 7.26.10
      '@babel/types': 7.26.10

  '@babel/traverse@7.26.10':
    dependencies:
      '@babel/code-frame': 7.26.2
      '@babel/generator': 7.26.10
      '@babel/parser': 7.26.10
      '@babel/template': 7.26.9
      '@babel/types': 7.26.10
      debug: 4.4.0(supports-color@5.5.0)
      globals: 11.12.0
    transitivePeerDependencies:
      - supports-color

  '@babel/types@7.26.10':
    dependencies:
      '@babel/helper-string-parser': 7.25.9
      '@babel/helper-validator-identifier': 7.25.9

  '@bcoe/v8-coverage@0.2.3': {}

  '@cspotcode/source-map-support@0.8.1':
    dependencies:
      '@jridgewell/trace-mapping': 0.3.9

  '@emnapi/runtime@1.4.3':
    dependencies:
      tslib: 2.8.1
    optional: true

  '@fastify/accept-negotiator@2.0.1': {}

  '@fastify/ajv-compiler@4.0.2':
    dependencies:
      ajv: 8.17.1
      ajv-formats: 3.0.1(ajv@8.17.1)
      fast-uri: 3.0.6

  '@fastify/busboy@3.1.1': {}

  '@fastify/cookie@11.0.2':
    dependencies:
      cookie: 1.0.2
      fastify-plugin: 5.0.1

  '@fastify/cors@11.0.0':
    dependencies:
      fastify-plugin: 5.0.1
      mnemonist: 0.40.0

  '@fastify/deepmerge@2.0.2': {}

  '@fastify/error@4.0.0': {}

  '@fastify/fast-json-stringify-compiler@5.0.2':
    dependencies:
      fast-json-stringify: 6.0.1

  '@fastify/forwarded@3.0.0': {}

  '@fastify/jwt@9.1.0':
    dependencies:
      '@fastify/error': 4.0.0
      '@lukeed/ms': 2.0.2
      fast-jwt: 5.0.6
      fastify-plugin: 5.0.1
      steed: 1.1.3

  '@fastify/merge-json-schemas@0.2.1':
    dependencies:
      dequal: 2.0.3

  '@fastify/mongodb@9.0.2':
    dependencies:
      fastify-plugin: 5.0.1
      mongodb: 6.15.0
    transitivePeerDependencies:
      - '@aws-sdk/credential-providers'
      - '@mongodb-js/zstd'
      - gcp-metadata
      - kerberos
      - mongodb-client-encryption
      - snappy
      - socks

  '@fastify/multipart@9.0.3':
    dependencies:
      '@fastify/busboy': 3.1.1
      '@fastify/deepmerge': 2.0.2
      '@fastify/error': 4.0.0
      fastify-plugin: 5.0.1
      secure-json-parse: 3.0.2

  '@fastify/oauth2@8.1.2':
    dependencies:
      '@fastify/cookie': 11.0.2
      fastify-plugin: 5.0.1
      simple-oauth2: 5.1.0
    transitivePeerDependencies:
      - supports-color

  '@fastify/proxy-addr@5.0.0':
    dependencies:
      '@fastify/forwarded': 3.0.0
      ipaddr.js: 2.2.0

  '@fastify/send@3.3.1':
    dependencies:
      '@lukeed/ms': 2.0.2
      escape-html: 1.0.3
      fast-decode-uri-component: 1.0.1
      http-errors: 2.0.0
      mime: 3.0.0

  '@fastify/static@8.1.1':
    dependencies:
      '@fastify/accept-negotiator': 2.0.1
      '@fastify/send': 3.3.1
      content-disposition: 0.5.4
      fastify-plugin: 5.0.1
      fastq: 1.19.1
      glob: 11.0.1

  '@fastify/swagger-ui@5.2.2':
    dependencies:
      '@fastify/static': 8.1.1
      fastify-plugin: 5.0.1
      openapi-types: 12.1.3
      rfdc: 1.4.1
      yaml: 2.7.1

  '@fastify/swagger@9.5.0':
    dependencies:
      fastify-plugin: 5.0.1
      json-schema-resolver: 3.0.0
      openapi-types: 12.1.3
      rfdc: 1.4.1
      yaml: 2.7.1
    transitivePeerDependencies:
      - supports-color

  '@fastify/websocket@11.0.2':
    dependencies:
      duplexify: 4.1.3
      fastify-plugin: 5.0.1
      ws: 8.18.1
    transitivePeerDependencies:
      - bufferutil
      - utf-8-validate

  '@hapi/boom@10.0.1':
    dependencies:
      '@hapi/hoek': 11.0.7

  '@hapi/bourne@3.0.0': {}

  '@hapi/hoek@11.0.7': {}

  '@hapi/hoek@9.3.0': {}

  '@hapi/topo@5.1.0':
    dependencies:
      '@hapi/hoek': 9.3.0

  '@hapi/wreck@18.1.0':
    dependencies:
      '@hapi/boom': 10.0.1
      '@hapi/bourne': 3.0.0
      '@hapi/hoek': 11.0.7

  '@hookform/resolvers@5.1.1(react-hook-form@7.57.0(react@19.1.0))':
    dependencies:
      '@standard-schema/utils': 0.3.0
      react-hook-form: 7.57.0(react@19.1.0)

  '@img/sharp-darwin-arm64@0.34.2':
    optionalDependencies:
      '@img/sharp-libvips-darwin-arm64': 1.1.0
    optional: true

  '@img/sharp-darwin-x64@0.34.2':
    optionalDependencies:
      '@img/sharp-libvips-darwin-x64': 1.1.0
    optional: true

  '@img/sharp-libvips-darwin-arm64@1.1.0':
    optional: true

  '@img/sharp-libvips-darwin-x64@1.1.0':
    optional: true

  '@img/sharp-libvips-linux-arm64@1.1.0':
    optional: true

  '@img/sharp-libvips-linux-arm@1.1.0':
    optional: true

  '@img/sharp-libvips-linux-ppc64@1.1.0':
    optional: true

  '@img/sharp-libvips-linux-s390x@1.1.0':
    optional: true

  '@img/sharp-libvips-linux-x64@1.1.0':
    optional: true

  '@img/sharp-libvips-linuxmusl-arm64@1.1.0':
    optional: true

  '@img/sharp-libvips-linuxmusl-x64@1.1.0':
    optional: true

  '@img/sharp-linux-arm64@0.34.2':
    optionalDependencies:
      '@img/sharp-libvips-linux-arm64': 1.1.0
    optional: true

  '@img/sharp-linux-arm@0.34.2':
    optionalDependencies:
      '@img/sharp-libvips-linux-arm': 1.1.0
    optional: true

  '@img/sharp-linux-s390x@0.34.2':
    optionalDependencies:
      '@img/sharp-libvips-linux-s390x': 1.1.0
    optional: true

  '@img/sharp-linux-x64@0.34.2':
    optionalDependencies:
      '@img/sharp-libvips-linux-x64': 1.1.0
    optional: true

  '@img/sharp-linuxmusl-arm64@0.34.2':
    optionalDependencies:
      '@img/sharp-libvips-linuxmusl-arm64': 1.1.0
    optional: true

  '@img/sharp-linuxmusl-x64@0.34.2':
    optionalDependencies:
      '@img/sharp-libvips-linuxmusl-x64': 1.1.0
    optional: true

  '@img/sharp-wasm32@0.34.2':
    dependencies:
      '@emnapi/runtime': 1.4.3
    optional: true

  '@img/sharp-win32-arm64@0.34.2':
    optional: true

  '@img/sharp-win32-ia32@0.34.2':
    optional: true

  '@img/sharp-win32-x64@0.34.2':
    optional: true

  '@isaacs/cliui@8.0.2':
    dependencies:
      string-width: 5.1.2
      string-width-cjs: string-width@4.2.3
      strip-ansi: 7.1.0
      strip-ansi-cjs: strip-ansi@6.0.1
      wrap-ansi: 8.1.0
      wrap-ansi-cjs: wrap-ansi@7.0.0

  '@istanbuljs/load-nyc-config@1.1.0':
    dependencies:
      camelcase: 5.3.1
      find-up: 4.1.0
      get-package-type: 0.1.0
      js-yaml: 3.14.1
      resolve-from: 5.0.0

  '@istanbuljs/schema@0.1.3': {}

  '@jest/console@29.7.0':
    dependencies:
      '@jest/types': 29.6.3
      '@types/node': 22.13.10
      chalk: 4.1.2
      jest-message-util: 29.7.0
      jest-util: 29.7.0
      slash: 3.0.0

  '@jest/core@29.7.0(ts-node@10.9.2(@types/node@22.13.10)(typescript@5.8.2))':
    dependencies:
      '@jest/console': 29.7.0
      '@jest/reporters': 29.7.0
      '@jest/test-result': 29.7.0
      '@jest/transform': 29.7.0
      '@jest/types': 29.6.3
      '@types/node': 22.13.10
      ansi-escapes: 4.3.2
      chalk: 4.1.2
      ci-info: 3.9.0
      exit: 0.1.2
      graceful-fs: 4.2.11
      jest-changed-files: 29.7.0
      jest-config: 29.7.0(@types/node@22.13.10)(ts-node@10.9.2(@types/node@22.13.10)(typescript@5.8.2))
      jest-haste-map: 29.7.0
      jest-message-util: 29.7.0
      jest-regex-util: 29.6.3
      jest-resolve: 29.7.0
      jest-resolve-dependencies: 29.7.0
      jest-runner: 29.7.0
      jest-runtime: 29.7.0
      jest-snapshot: 29.7.0
      jest-util: 29.7.0
      jest-validate: 29.7.0
      jest-watcher: 29.7.0
      micromatch: 4.0.8
      pretty-format: 29.7.0
      slash: 3.0.0
      strip-ansi: 6.0.1
    transitivePeerDependencies:
      - babel-plugin-macros
      - supports-color
      - ts-node

  '@jest/environment@29.7.0':
    dependencies:
      '@jest/fake-timers': 29.7.0
      '@jest/types': 29.6.3
      '@types/node': 22.13.10
      jest-mock: 29.7.0

  '@jest/expect-utils@29.7.0':
    dependencies:
      jest-get-type: 29.6.3

  '@jest/expect@29.7.0':
    dependencies:
      expect: 29.7.0
      jest-snapshot: 29.7.0
    transitivePeerDependencies:
      - supports-color

  '@jest/fake-timers@29.7.0':
    dependencies:
      '@jest/types': 29.6.3
      '@sinonjs/fake-timers': 10.3.0
      '@types/node': 22.13.10
      jest-message-util: 29.7.0
      jest-mock: 29.7.0
      jest-util: 29.7.0

  '@jest/globals@29.7.0':
    dependencies:
      '@jest/environment': 29.7.0
      '@jest/expect': 29.7.0
      '@jest/types': 29.6.3
      jest-mock: 29.7.0
    transitivePeerDependencies:
      - supports-color

  '@jest/reporters@29.7.0':
    dependencies:
      '@bcoe/v8-coverage': 0.2.3
      '@jest/console': 29.7.0
      '@jest/test-result': 29.7.0
      '@jest/transform': 29.7.0
      '@jest/types': 29.6.3
      '@jridgewell/trace-mapping': 0.3.25
      '@types/node': 22.13.10
      chalk: 4.1.2
      collect-v8-coverage: 1.0.2
      exit: 0.1.2
      glob: 7.2.3
      graceful-fs: 4.2.11
      istanbul-lib-coverage: 3.2.2
      istanbul-lib-instrument: 6.0.3
      istanbul-lib-report: 3.0.1
      istanbul-lib-source-maps: 4.0.1
      istanbul-reports: 3.1.7
      jest-message-util: 29.7.0
      jest-util: 29.7.0
      jest-worker: 29.7.0
      slash: 3.0.0
      string-length: 4.0.2
      strip-ansi: 6.0.1
      v8-to-istanbul: 9.3.0
    transitivePeerDependencies:
      - supports-color

  '@jest/schemas@29.6.3':
    dependencies:
      '@sinclair/typebox': 0.27.8

  '@jest/source-map@29.6.3':
    dependencies:
      '@jridgewell/trace-mapping': 0.3.25
      callsites: 3.1.0
      graceful-fs: 4.2.11

  '@jest/test-result@29.7.0':
    dependencies:
      '@jest/console': 29.7.0
      '@jest/types': 29.6.3
      '@types/istanbul-lib-coverage': 2.0.6
      collect-v8-coverage: 1.0.2

  '@jest/test-sequencer@29.7.0':
    dependencies:
      '@jest/test-result': 29.7.0
      graceful-fs: 4.2.11
      jest-haste-map: 29.7.0
      slash: 3.0.0

  '@jest/transform@29.7.0':
    dependencies:
      '@babel/core': 7.26.10
      '@jest/types': 29.6.3
      '@jridgewell/trace-mapping': 0.3.25
      babel-plugin-istanbul: 6.1.1
      chalk: 4.1.2
      convert-source-map: 2.0.0
      fast-json-stable-stringify: 2.1.0
      graceful-fs: 4.2.11
      jest-haste-map: 29.7.0
      jest-regex-util: 29.6.3
      jest-util: 29.7.0
      micromatch: 4.0.8
      pirates: 4.0.6
      slash: 3.0.0
      write-file-atomic: 4.0.2
    transitivePeerDependencies:
      - supports-color

  '@jest/types@29.6.3':
    dependencies:
      '@jest/schemas': 29.6.3
      '@types/istanbul-lib-coverage': 2.0.6
      '@types/istanbul-reports': 3.0.4
      '@types/node': 22.13.10
      '@types/yargs': 17.0.33
      chalk: 4.1.2

  '@jridgewell/gen-mapping@0.3.8':
    dependencies:
      '@jridgewell/set-array': 1.2.1
      '@jridgewell/sourcemap-codec': 1.5.0
      '@jridgewell/trace-mapping': 0.3.25

  '@jridgewell/resolve-uri@3.1.2': {}

  '@jridgewell/set-array@1.2.1': {}

  '@jridgewell/sourcemap-codec@1.5.0': {}

  '@jridgewell/trace-mapping@0.3.25':
    dependencies:
      '@jridgewell/resolve-uri': 3.1.2
      '@jridgewell/sourcemap-codec': 1.5.0

  '@jridgewell/trace-mapping@0.3.9':
    dependencies:
      '@jridgewell/resolve-uri': 3.1.2
      '@jridgewell/sourcemap-codec': 1.5.0

  '@jsdevtools/ono@7.1.3': {}

  '@lukeed/ms@2.0.2': {}

  '@mongodb-js/saslprep@1.2.0':
    dependencies:
      sparse-bitfield: 3.0.3

  '@next/env@15.3.3': {}

  '@next/swc-darwin-arm64@15.3.3':
    optional: true

  '@next/swc-darwin-x64@15.3.3':
    optional: true

  '@next/swc-linux-arm64-gnu@15.3.3':
    optional: true

  '@next/swc-linux-arm64-musl@15.3.3':
    optional: true

  '@next/swc-linux-x64-gnu@15.3.3':
    optional: true

  '@next/swc-linux-x64-musl@15.3.3':
    optional: true

  '@next/swc-win32-arm64-msvc@15.3.3':
    optional: true

  '@next/swc-win32-x64-msvc@15.3.3':
    optional: true

  '@panva/hkdf@1.2.1': {}

  '@prisma/client@6.9.0(prisma@6.9.0(typescript@5.8.2))(typescript@5.8.2)':
    optionalDependencies:
      prisma: 6.9.0(typescript@5.8.2)
      typescript: 5.8.2

  '@prisma/config@6.9.0':
    dependencies:
      jiti: 2.4.2

  '@prisma/debug@6.9.0': {}

  '@prisma/engines-version@6.9.0-10.81e4af48011447c3cc503a190e86995b66d2a28e': {}

  '@prisma/engines@6.9.0':
    dependencies:
      '@prisma/debug': 6.9.0
      '@prisma/engines-version': 6.9.0-10.81e4af48011447c3cc503a190e86995b66d2a28e
      '@prisma/fetch-engine': 6.9.0
      '@prisma/get-platform': 6.9.0

  '@prisma/fetch-engine@6.9.0':
    dependencies:
      '@prisma/debug': 6.9.0
      '@prisma/engines-version': 6.9.0-10.81e4af48011447c3cc503a190e86995b66d2a28e
      '@prisma/get-platform': 6.9.0

  '@prisma/get-platform@6.9.0':
    dependencies:
      '@prisma/debug': 6.9.0

  '@react-oauth/google@0.12.2(react-dom@19.1.0(react@19.1.0))(react@19.1.0)':
    dependencies:
      react: 19.1.0
      react-dom: 19.1.0(react@19.1.0)

  '@scarf/scarf@1.4.0': {}

  '@sideway/address@4.1.5':
    dependencies:
      '@hapi/hoek': 9.3.0

  '@sideway/formula@3.0.1': {}

  '@sideway/pinpoint@2.0.0': {}

  '@sinclair/typebox@0.27.8': {}

  '@sinonjs/commons@3.0.1':
    dependencies:
      type-detect: 4.0.8

  '@sinonjs/fake-timers@10.3.0':
    dependencies:
      '@sinonjs/commons': 3.0.1

  '@smithy/abort-controller@4.0.4':
    dependencies:
      '@smithy/types': 4.3.1
      tslib: 2.8.1

  '@smithy/chunked-blob-reader-native@4.0.0':
    dependencies:
      '@smithy/util-base64': 4.0.0
      tslib: 2.8.1

  '@smithy/chunked-blob-reader@5.0.0':
    dependencies:
      tslib: 2.8.1

  '@smithy/config-resolver@4.1.4':
    dependencies:
      '@smithy/node-config-provider': 4.1.3
      '@smithy/types': 4.3.1
      '@smithy/util-config-provider': 4.0.0
      '@smithy/util-middleware': 4.0.4
      tslib: 2.8.1

  '@smithy/core@3.5.3':
    dependencies:
      '@smithy/middleware-serde': 4.0.8
      '@smithy/protocol-http': 5.1.2
      '@smithy/types': 4.3.1
      '@smithy/util-base64': 4.0.0
      '@smithy/util-body-length-browser': 4.0.0
      '@smithy/util-middleware': 4.0.4
      '@smithy/util-stream': 4.2.2
      '@smithy/util-utf8': 4.0.0
      tslib: 2.8.1

  '@smithy/credential-provider-imds@4.0.6':
    dependencies:
      '@smithy/node-config-provider': 4.1.3
      '@smithy/property-provider': 4.0.4
      '@smithy/types': 4.3.1
      '@smithy/url-parser': 4.0.4
      tslib: 2.8.1

  '@smithy/eventstream-codec@4.0.4':
    dependencies:
      '@aws-crypto/crc32': 5.2.0
      '@smithy/types': 4.3.1
      '@smithy/util-hex-encoding': 4.0.0
      tslib: 2.8.1

  '@smithy/eventstream-serde-browser@4.0.4':
    dependencies:
      '@smithy/eventstream-serde-universal': 4.0.4
      '@smithy/types': 4.3.1
      tslib: 2.8.1

  '@smithy/eventstream-serde-config-resolver@4.1.2':
    dependencies:
      '@smithy/types': 4.3.1
      tslib: 2.8.1

  '@smithy/eventstream-serde-node@4.0.4':
    dependencies:
      '@smithy/eventstream-serde-universal': 4.0.4
      '@smithy/types': 4.3.1
      tslib: 2.8.1

  '@smithy/eventstream-serde-universal@4.0.4':
    dependencies:
      '@smithy/eventstream-codec': 4.0.4
      '@smithy/types': 4.3.1
      tslib: 2.8.1

  '@smithy/fetch-http-handler@5.0.4':
    dependencies:
      '@smithy/protocol-http': 5.1.2
      '@smithy/querystring-builder': 4.0.4
      '@smithy/types': 4.3.1
      '@smithy/util-base64': 4.0.0
      tslib: 2.8.1

  '@smithy/hash-blob-browser@4.0.4':
    dependencies:
      '@smithy/chunked-blob-reader': 5.0.0
      '@smithy/chunked-blob-reader-native': 4.0.0
      '@smithy/types': 4.3.1
      tslib: 2.8.1

  '@smithy/hash-node@4.0.4':
    dependencies:
      '@smithy/types': 4.3.1
      '@smithy/util-buffer-from': 4.0.0
      '@smithy/util-utf8': 4.0.0
      tslib: 2.8.1

  '@smithy/hash-stream-node@4.0.4':
    dependencies:
      '@smithy/types': 4.3.1
      '@smithy/util-utf8': 4.0.0
      tslib: 2.8.1

  '@smithy/invalid-dependency@4.0.4':
    dependencies:
      '@smithy/types': 4.3.1
      tslib: 2.8.1

  '@smithy/is-array-buffer@2.2.0':
    dependencies:
      tslib: 2.8.1

  '@smithy/is-array-buffer@4.0.0':
    dependencies:
      tslib: 2.8.1

  '@smithy/md5-js@4.0.4':
    dependencies:
      '@smithy/types': 4.3.1
      '@smithy/util-utf8': 4.0.0
      tslib: 2.8.1

  '@smithy/middleware-content-length@4.0.4':
    dependencies:
      '@smithy/protocol-http': 5.1.2
      '@smithy/types': 4.3.1
      tslib: 2.8.1

  '@smithy/middleware-endpoint@4.1.11':
    dependencies:
      '@smithy/core': 3.5.3
      '@smithy/middleware-serde': 4.0.8
      '@smithy/node-config-provider': 4.1.3
      '@smithy/shared-ini-file-loader': 4.0.4
      '@smithy/types': 4.3.1
      '@smithy/url-parser': 4.0.4
      '@smithy/util-middleware': 4.0.4
      tslib: 2.8.1

  '@smithy/middleware-retry@4.1.12':
    dependencies:
      '@smithy/node-config-provider': 4.1.3
      '@smithy/protocol-http': 5.1.2
      '@smithy/service-error-classification': 4.0.5
      '@smithy/smithy-client': 4.4.3
      '@smithy/types': 4.3.1
      '@smithy/util-middleware': 4.0.4
      '@smithy/util-retry': 4.0.5
      tslib: 2.8.1
      uuid: 9.0.1

  '@smithy/middleware-serde@4.0.8':
    dependencies:
      '@smithy/protocol-http': 5.1.2
      '@smithy/types': 4.3.1
      tslib: 2.8.1

  '@smithy/middleware-stack@4.0.4':
    dependencies:
      '@smithy/types': 4.3.1
      tslib: 2.8.1

  '@smithy/node-config-provider@4.1.3':
    dependencies:
      '@smithy/property-provider': 4.0.4
      '@smithy/shared-ini-file-loader': 4.0.4
      '@smithy/types': 4.3.1
      tslib: 2.8.1

  '@smithy/node-http-handler@4.0.6':
    dependencies:
      '@smithy/abort-controller': 4.0.4
      '@smithy/protocol-http': 5.1.2
      '@smithy/querystring-builder': 4.0.4
      '@smithy/types': 4.3.1
      tslib: 2.8.1

  '@smithy/property-provider@4.0.4':
    dependencies:
      '@smithy/types': 4.3.1
      tslib: 2.8.1

  '@smithy/protocol-http@5.1.2':
    dependencies:
      '@smithy/types': 4.3.1
      tslib: 2.8.1

  '@smithy/querystring-builder@4.0.4':
    dependencies:
      '@smithy/types': 4.3.1
      '@smithy/util-uri-escape': 4.0.0
      tslib: 2.8.1

  '@smithy/querystring-parser@4.0.4':
    dependencies:
      '@smithy/types': 4.3.1
      tslib: 2.8.1

  '@smithy/service-error-classification@4.0.5':
    dependencies:
      '@smithy/types': 4.3.1

  '@smithy/shared-ini-file-loader@4.0.4':
    dependencies:
      '@smithy/types': 4.3.1
      tslib: 2.8.1

  '@smithy/signature-v4@5.1.2':
    dependencies:
      '@smithy/is-array-buffer': 4.0.0
      '@smithy/protocol-http': 5.1.2
      '@smithy/types': 4.3.1
      '@smithy/util-hex-encoding': 4.0.0
      '@smithy/util-middleware': 4.0.4
      '@smithy/util-uri-escape': 4.0.0
      '@smithy/util-utf8': 4.0.0
      tslib: 2.8.1

  '@smithy/smithy-client@4.4.3':
    dependencies:
      '@smithy/core': 3.5.3
      '@smithy/middleware-endpoint': 4.1.11
      '@smithy/middleware-stack': 4.0.4
      '@smithy/protocol-http': 5.1.2
      '@smithy/types': 4.3.1
      '@smithy/util-stream': 4.2.2
      tslib: 2.8.1

  '@smithy/types@4.3.1':
    dependencies:
      tslib: 2.8.1

  '@smithy/url-parser@4.0.4':
    dependencies:
      '@smithy/querystring-parser': 4.0.4
      '@smithy/types': 4.3.1
      tslib: 2.8.1

  '@smithy/util-base64@4.0.0':
    dependencies:
      '@smithy/util-buffer-from': 4.0.0
      '@smithy/util-utf8': 4.0.0
      tslib: 2.8.1

  '@smithy/util-body-length-browser@4.0.0':
    dependencies:
      tslib: 2.8.1

  '@smithy/util-body-length-node@4.0.0':
    dependencies:
      tslib: 2.8.1

  '@smithy/util-buffer-from@2.2.0':
    dependencies:
      '@smithy/is-array-buffer': 2.2.0
      tslib: 2.8.1

  '@smithy/util-buffer-from@4.0.0':
    dependencies:
      '@smithy/is-array-buffer': 4.0.0
      tslib: 2.8.1

  '@smithy/util-config-provider@4.0.0':
    dependencies:
      tslib: 2.8.1

  '@smithy/util-defaults-mode-browser@4.0.19':
    dependencies:
      '@smithy/property-provider': 4.0.4
      '@smithy/smithy-client': 4.4.3
      '@smithy/types': 4.3.1
      bowser: 2.11.0
      tslib: 2.8.1

  '@smithy/util-defaults-mode-node@4.0.19':
    dependencies:
      '@smithy/config-resolver': 4.1.4
      '@smithy/credential-provider-imds': 4.0.6
      '@smithy/node-config-provider': 4.1.3
      '@smithy/property-provider': 4.0.4
      '@smithy/smithy-client': 4.4.3
      '@smithy/types': 4.3.1
      tslib: 2.8.1

  '@smithy/util-endpoints@3.0.6':
    dependencies:
      '@smithy/node-config-provider': 4.1.3
      '@smithy/types': 4.3.1
      tslib: 2.8.1

  '@smithy/util-hex-encoding@4.0.0':
    dependencies:
      tslib: 2.8.1

  '@smithy/util-middleware@4.0.4':
    dependencies:
      '@smithy/types': 4.3.1
      tslib: 2.8.1

  '@smithy/util-retry@4.0.5':
    dependencies:
      '@smithy/service-error-classification': 4.0.5
      '@smithy/types': 4.3.1
      tslib: 2.8.1

  '@smithy/util-stream@4.2.2':
    dependencies:
      '@smithy/fetch-http-handler': 5.0.4
      '@smithy/node-http-handler': 4.0.6
      '@smithy/types': 4.3.1
      '@smithy/util-base64': 4.0.0
      '@smithy/util-buffer-from': 4.0.0
      '@smithy/util-hex-encoding': 4.0.0
      '@smithy/util-utf8': 4.0.0
      tslib: 2.8.1

  '@smithy/util-uri-escape@4.0.0':
    dependencies:
      tslib: 2.8.1

  '@smithy/util-utf8@2.3.0':
    dependencies:
      '@smithy/util-buffer-from': 2.2.0
      tslib: 2.8.1

  '@smithy/util-utf8@4.0.0':
    dependencies:
      '@smithy/util-buffer-from': 4.0.0
      tslib: 2.8.1

  '@smithy/util-waiter@4.0.5':
    dependencies:
      '@smithy/abort-controller': 4.0.4
      '@smithy/types': 4.3.1
      tslib: 2.8.1

  '@socket.io/component-emitter@3.1.2': {}

  '@standard-schema/utils@0.3.0': {}

  '@swc/counter@0.1.3': {}

  '@swc/helpers@0.5.15':
    dependencies:
      tslib: 2.8.1

  '@tsconfig/node10@1.0.11': {}

  '@tsconfig/node12@1.0.11': {}

  '@tsconfig/node14@1.0.3': {}

  '@tsconfig/node16@1.0.4': {}

  '@types/babel__core@7.20.5':
    dependencies:
      '@babel/parser': 7.26.10
      '@babel/types': 7.26.10
      '@types/babel__generator': 7.6.8
      '@types/babel__template': 7.4.4
      '@types/babel__traverse': 7.20.6

  '@types/babel__generator@7.6.8':
    dependencies:
      '@babel/types': 7.26.10

  '@types/babel__template@7.4.4':
    dependencies:
      '@babel/parser': 7.26.10
      '@babel/types': 7.26.10

  '@types/babel__traverse@7.20.6':
    dependencies:
      '@babel/types': 7.26.10

  '@types/bcrypt@5.0.2':
    dependencies:
      '@types/node': 22.13.10

  '@types/body-parser@1.19.5':
    dependencies:
      '@types/connect': 3.4.38
      '@types/node': 22.13.10

  '@types/connect@3.4.38':
    dependencies:
      '@types/node': 22.13.10

  '@types/cors@2.8.17':
    dependencies:
      '@types/node': 22.13.10

  '@types/express-serve-static-core@5.0.6':
    dependencies:
      '@types/node': 22.13.10
      '@types/qs': 6.9.18
      '@types/range-parser': 1.2.7
      '@types/send': 0.17.4

  '@types/express@5.0.1':
    dependencies:
      '@types/body-parser': 1.19.5
      '@types/express-serve-static-core': 5.0.6
      '@types/serve-static': 1.15.7

  '@types/graceful-fs@4.1.9':
    dependencies:
      '@types/node': 22.13.10

  '@types/http-errors@2.0.4': {}

  '@types/istanbul-lib-coverage@2.0.6': {}

  '@types/istanbul-lib-report@3.0.3':
    dependencies:
      '@types/istanbul-lib-coverage': 2.0.6

  '@types/istanbul-reports@3.0.4':
    dependencies:
      '@types/istanbul-lib-report': 3.0.3

  '@types/jest@29.5.14':
    dependencies:
      expect: 29.7.0
      pretty-format: 29.7.0

  '@types/json-schema@7.0.15': {}

  '@types/jsonwebtoken@9.0.9':
    dependencies:
      '@types/ms': 2.1.0
      '@types/node': 22.13.10

  '@types/mime@1.3.5': {}

  '@types/ms@2.1.0': {}

  '@types/multer-s3@3.0.3':
    dependencies:
      '@aws-sdk/client-s3': 3.828.0
      '@types/multer': 1.4.13
      '@types/node': 22.13.10
    transitivePeerDependencies:
      - aws-crt

  '@types/multer@1.4.13':
    dependencies:
      '@types/express': 5.0.1

  '@types/node@22.13.10':
    dependencies:
      undici-types: 6.20.0

  '@types/nodemailer@6.4.17':
    dependencies:
      '@types/node': 22.13.10

  '@types/pg@8.11.11':
    dependencies:
      '@types/node': 22.13.10
      pg-protocol: 1.8.0
      pg-types: 4.0.2

  '@types/qs@6.9.18': {}

  '@types/range-parser@1.2.7': {}

  '@types/send@0.17.4':
    dependencies:
      '@types/mime': 1.3.5
      '@types/node': 22.13.10

  '@types/serve-static@1.15.7':
    dependencies:
      '@types/http-errors': 2.0.4
      '@types/node': 22.13.10
      '@types/send': 0.17.4

  '@types/stack-utils@2.0.3': {}

  '@types/strip-bom@3.0.0': {}

  '@types/strip-json-comments@0.0.30': {}

  '@types/swagger-jsdoc@6.0.4': {}

  '@types/swagger-ui-express@4.1.8':
    dependencies:
      '@types/express': 5.0.1
      '@types/serve-static': 1.15.7

  '@types/uuid@10.0.0': {}

  '@types/validator@13.15.0': {}

  '@types/webidl-conversions@7.0.3': {}

  '@types/whatwg-url@11.0.5':
    dependencies:
      '@types/webidl-conversions': 7.0.3

  '@types/ws@8.18.0':
    dependencies:
      '@types/node': 22.13.10

  '@types/yargs-parser@21.0.3': {}

  '@types/yargs@17.0.33':
    dependencies:
      '@types/yargs-parser': 21.0.3

  abbrev@1.1.1: {}

  abstract-logging@2.0.1: {}

  accepts@1.3.8:
    dependencies:
      mime-types: 2.1.35
      negotiator: 0.6.3

  accepts@2.0.0:
    dependencies:
      mime-types: 3.0.1
      negotiator: 1.0.0

  acorn-walk@8.3.4:
    dependencies:
      acorn: 8.14.0

  acorn@8.14.0: {}

  agent-base@7.1.3: {}

  ajv-formats@3.0.1(ajv@8.17.1):
    optionalDependencies:
      ajv: 8.17.1

  ajv@8.17.1:
    dependencies:
      fast-deep-equal: 3.1.3
      fast-uri: 3.0.6
      json-schema-traverse: 1.0.0
      require-from-string: 2.0.2

  ansi-escapes@4.3.2:
    dependencies:
      type-fest: 0.21.3

  ansi-regex@5.0.1: {}

  ansi-regex@6.1.0: {}

  ansi-styles@4.3.0:
    dependencies:
      color-convert: 2.0.1

  ansi-styles@5.2.0: {}

  ansi-styles@6.2.1: {}

  anymatch@3.1.3:
    dependencies:
      normalize-path: 3.0.0
      picomatch: 2.3.1

  append-field@1.0.0: {}

  arg@4.1.3: {}

  argparse@1.0.10:
    dependencies:
      sprintf-js: 1.0.3

  argparse@2.0.1: {}

  asn1.js@5.4.1:
    dependencies:
      bn.js: 4.12.2
      inherits: 2.0.4
      minimalistic-assert: 1.0.1
      safer-buffer: 2.1.2

  async@3.2.6: {}

  asynckit@0.4.0: {}

  atomic-sleep@1.0.0: {}

  available-typed-arrays@1.0.7:
    dependencies:
      possible-typed-array-names: 1.1.0

  avvio@9.1.0:
    dependencies:
      '@fastify/error': 4.0.0
      fastq: 1.19.1

  aws-sdk@2.1692.0:
    dependencies:
      buffer: 4.9.2
      events: 1.1.1
      ieee754: 1.1.13
      jmespath: 0.16.0
      querystring: 0.2.0
      sax: 1.2.1
      url: 0.10.3
      util: 0.12.5
      uuid: 8.0.0
      xml2js: 0.6.2

  axios@1.9.0:
    dependencies:
      follow-redirects: 1.15.9
      form-data: 4.0.3
      proxy-from-env: 1.1.0
    transitivePeerDependencies:
      - debug

  babel-jest@29.7.0(@babel/core@7.26.10):
    dependencies:
      '@babel/core': 7.26.10
      '@jest/transform': 29.7.0
      '@types/babel__core': 7.20.5
      babel-plugin-istanbul: 6.1.1
      babel-preset-jest: 29.6.3(@babel/core@7.26.10)
      chalk: 4.1.2
      graceful-fs: 4.2.11
      slash: 3.0.0
    transitivePeerDependencies:
      - supports-color

  babel-plugin-istanbul@6.1.1:
    dependencies:
      '@babel/helper-plugin-utils': 7.26.5
      '@istanbuljs/load-nyc-config': 1.1.0
      '@istanbuljs/schema': 0.1.3
      istanbul-lib-instrument: 5.2.1
      test-exclude: 6.0.0
    transitivePeerDependencies:
      - supports-color

  babel-plugin-jest-hoist@29.6.3:
    dependencies:
      '@babel/template': 7.26.9
      '@babel/types': 7.26.10
      '@types/babel__core': 7.20.5
      '@types/babel__traverse': 7.20.6

  babel-preset-current-node-syntax@1.1.0(@babel/core@7.26.10):
    dependencies:
      '@babel/core': 7.26.10
      '@babel/plugin-syntax-async-generators': 7.8.4(@babel/core@7.26.10)
      '@babel/plugin-syntax-bigint': 7.8.3(@babel/core@7.26.10)
      '@babel/plugin-syntax-class-properties': 7.12.13(@babel/core@7.26.10)
      '@babel/plugin-syntax-class-static-block': 7.14.5(@babel/core@7.26.10)
      '@babel/plugin-syntax-import-attributes': 7.26.0(@babel/core@7.26.10)
      '@babel/plugin-syntax-import-meta': 7.10.4(@babel/core@7.26.10)
      '@babel/plugin-syntax-json-strings': 7.8.3(@babel/core@7.26.10)
      '@babel/plugin-syntax-logical-assignment-operators': 7.10.4(@babel/core@7.26.10)
      '@babel/plugin-syntax-nullish-coalescing-operator': 7.8.3(@babel/core@7.26.10)
      '@babel/plugin-syntax-numeric-separator': 7.10.4(@babel/core@7.26.10)
      '@babel/plugin-syntax-object-rest-spread': 7.8.3(@babel/core@7.26.10)
      '@babel/plugin-syntax-optional-catch-binding': 7.8.3(@babel/core@7.26.10)
      '@babel/plugin-syntax-optional-chaining': 7.8.3(@babel/core@7.26.10)
      '@babel/plugin-syntax-private-property-in-object': 7.14.5(@babel/core@7.26.10)
      '@babel/plugin-syntax-top-level-await': 7.14.5(@babel/core@7.26.10)

  babel-preset-jest@29.6.3(@babel/core@7.26.10):
    dependencies:
      '@babel/core': 7.26.10
      babel-plugin-jest-hoist: 29.6.3
      babel-preset-current-node-syntax: 1.1.0(@babel/core@7.26.10)

  balanced-match@1.0.2: {}

  base64-js@1.5.1: {}

  base64id@2.0.0: {}

  bcrypt@6.0.0:
    dependencies:
      node-addon-api: 8.3.1
      node-gyp-build: 4.8.4

  bcryptjs@3.0.2: {}

  bignumber.js@9.3.0: {}

  binary-extensions@2.3.0: {}

  bindings@1.5.0:
    dependencies:
      file-uri-to-path: 1.0.0

  bn.js@4.12.2: {}

  body-parser@2.2.0:
    dependencies:
      bytes: 3.1.2
      content-type: 1.0.5
      debug: 4.4.0(supports-color@5.5.0)
      http-errors: 2.0.0
      iconv-lite: 0.6.3
      on-finished: 2.4.1
      qs: 6.14.0
      raw-body: 3.0.0
      type-is: 2.0.1
    transitivePeerDependencies:
      - supports-color

  bowser@2.11.0: {}

  brace-expansion@1.1.11:
    dependencies:
      balanced-match: 1.0.2
      concat-map: 0.0.1

  brace-expansion@2.0.1:
    dependencies:
      balanced-match: 1.0.2

  braces@3.0.3:
    dependencies:
      fill-range: 7.1.1

  browserslist@4.24.4:
    dependencies:
      caniuse-lite: 1.0.30001704
      electron-to-chromium: 1.5.116
      node-releases: 2.0.19
      update-browserslist-db: 1.1.3(browserslist@4.24.4)

  bs-logger@0.2.6:
    dependencies:
      fast-json-stable-stringify: 2.1.0

  bser@2.1.1:
    dependencies:
      node-int64: 0.4.0

  bson@6.10.3: {}

  buffer-equal-constant-time@1.0.1: {}

  buffer-from@1.1.2: {}

  buffer@4.9.2:
    dependencies:
      base64-js: 1.5.1
      ieee754: 1.1.13
      isarray: 1.0.0

  buffer@5.6.0:
    dependencies:
      base64-js: 1.5.1
      ieee754: 1.2.1

  busboy@1.6.0:
    dependencies:
      streamsearch: 1.1.0

  bytes@3.1.2: {}

  call-bind-apply-helpers@1.0.2:
    dependencies:
      es-errors: 1.3.0
      function-bind: 1.1.2

  call-bind@1.0.8:
    dependencies:
      call-bind-apply-helpers: 1.0.2
      es-define-property: 1.0.1
      get-intrinsic: 1.3.0
      set-function-length: 1.2.2

  call-bound@1.0.4:
    dependencies:
      call-bind-apply-helpers: 1.0.2
      get-intrinsic: 1.3.0

  call-me-maybe@1.0.2: {}

  callsites@3.1.0: {}

  camelcase@5.3.1: {}

  camelcase@6.3.0: {}

  caniuse-lite@1.0.30001704: {}

  chalk@4.1.2:
    dependencies:
      ansi-styles: 4.3.0
      supports-color: 7.2.0

  char-regex@1.0.2: {}

  chess.js@1.1.0: {}

  chokidar@3.6.0:
    dependencies:
      anymatch: 3.1.3
      braces: 3.0.3
      glob-parent: 5.1.2
      is-binary-path: 2.1.0
      is-glob: 4.0.3
      normalize-path: 3.0.0
      readdirp: 3.6.0
    optionalDependencies:
      fsevents: 2.3.3

  ci-info@3.9.0: {}

  cjs-module-lexer@1.4.3: {}

  client-only@0.0.1: {}

  cliui@8.0.1:
    dependencies:
      string-width: 4.2.3
      strip-ansi: 6.0.1
      wrap-ansi: 7.0.0

  co@4.6.0: {}

  collect-v8-coverage@1.0.2: {}

  color-convert@2.0.1:
    dependencies:
      color-name: 1.1.4

  color-name@1.1.4: {}

  color-string@1.9.1:
    dependencies:
      color-name: 1.1.4
      simple-swizzle: 0.2.2
    optional: true

  color@4.2.3:
    dependencies:
      color-convert: 2.0.1
      color-string: 1.9.1
    optional: true

  colorette@2.0.20: {}

  combined-stream@1.0.8:
    dependencies:
      delayed-stream: 1.0.0

  commander@2.0.0: {}

  commander@6.2.0: {}

  commander@9.5.0:
    optional: true

  concat-map@0.0.1: {}

  concat-stream@1.6.2:
    dependencies:
      buffer-from: 1.1.2
      inherits: 2.0.4
      readable-stream: 2.3.8
      typedarray: 0.0.6

  content-disposition@0.5.4:
    dependencies:
      safe-buffer: 5.2.1

  content-disposition@1.0.0:
    dependencies:
      safe-buffer: 5.2.1

  content-type@1.0.5: {}

  convert-source-map@2.0.0: {}

  cookie-signature@1.2.2: {}

  cookie@0.7.2: {}

  cookie@1.0.2: {}

  core-util-is@1.0.3: {}

  cors@2.8.5:
    dependencies:
      object-assign: 4.1.1
      vary: 1.1.2

  create-jest@29.7.0(@types/node@22.13.10)(ts-node@10.9.2(@types/node@22.13.10)(typescript@5.8.2)):
    dependencies:
      '@jest/types': 29.6.3
      chalk: 4.1.2
      exit: 0.1.2
      graceful-fs: 4.2.11
      jest-config: 29.7.0(@types/node@22.13.10)(ts-node@10.9.2(@types/node@22.13.10)(typescript@5.8.2))
      jest-util: 29.7.0
      prompts: 2.4.2
    transitivePeerDependencies:
      - '@types/node'
      - babel-plugin-macros
      - supports-color
      - ts-node

  create-require@1.1.1: {}

  cross-spawn@7.0.6:
    dependencies:
      path-key: 3.1.1
      shebang-command: 2.0.0
      which: 2.0.2

  css-parse@1.6.0: {}

  css-stringify@1.3.2: {}

  css@1.4.4:
    dependencies:
      css-parse: 1.6.0
      css-stringify: 1.3.2

  dateformat@4.6.3: {}

  debug@4.3.7:
    dependencies:
      ms: 2.1.3

  debug@4.4.0(supports-color@5.5.0):
    dependencies:
      ms: 2.1.3
    optionalDependencies:
      supports-color: 5.5.0

  dedent@1.5.3: {}

  deepmerge@4.3.1: {}

  define-data-property@1.1.4:
    dependencies:
      es-define-property: 1.0.1
      es-errors: 1.3.0
      gopd: 1.2.0

  delayed-stream@1.0.0: {}

  depd@2.0.0: {}

  dequal@2.0.3: {}

  detect-libc@2.0.4:
    optional: true

  detect-newline@3.1.0: {}

  dev@0.1.3:
    dependencies:
      inotify: 1.4.6

  diff-sequences@29.6.3: {}

  diff@4.0.2: {}

  doctrine@3.0.0:
    dependencies:
      esutils: 2.0.3

  dotenv@16.4.7: {}

  dunder-proto@1.0.1:
    dependencies:
      call-bind-apply-helpers: 1.0.2
      es-errors: 1.3.0
      gopd: 1.2.0

  duplexify@4.1.3:
    dependencies:
      end-of-stream: 1.4.4
      inherits: 2.0.4
      readable-stream: 3.6.2
      stream-shift: 1.0.3

  dynamic-dedupe@0.3.0:
    dependencies:
      xtend: 4.0.2

  eastasianwidth@0.2.0: {}

  ecdsa-sig-formatter@1.0.11:
    dependencies:
      safe-buffer: 5.2.1

  ee-first@1.1.1: {}

  ejs@3.1.10:
    dependencies:
      jake: 10.9.2

  electron-to-chromium@1.5.116: {}

  emittery@0.13.1: {}

  emoji-regex@8.0.0: {}

  emoji-regex@9.2.2: {}

  encodeurl@2.0.0: {}

  end-of-stream@1.4.4:
    dependencies:
      once: 1.4.0

  engine.io-client@6.6.3:
    dependencies:
      '@socket.io/component-emitter': 3.1.2
      debug: 4.3.7
      engine.io-parser: 5.2.3
      ws: 8.17.1
      xmlhttprequest-ssl: 2.1.2
    transitivePeerDependencies:
      - bufferutil
      - supports-color
      - utf-8-validate

  engine.io-parser@5.2.3: {}

  engine.io@6.6.4:
    dependencies:
      '@types/cors': 2.8.17
      '@types/node': 22.13.10
      accepts: 1.3.8
      base64id: 2.0.0
      cookie: 0.7.2
      cors: 2.8.5
      debug: 4.3.7
      engine.io-parser: 5.2.3
      ws: 8.17.1
    transitivePeerDependencies:
      - bufferutil
      - supports-color
      - utf-8-validate

  error-ex@1.3.2:
    dependencies:
      is-arrayish: 0.2.1

  es-define-property@1.0.1: {}

  es-errors@1.3.0: {}

  es-object-atoms@1.1.1:
    dependencies:
      es-errors: 1.3.0

  es-set-tostringtag@2.1.0:
    dependencies:
      es-errors: 1.3.0
      get-intrinsic: 1.3.0
      has-tostringtag: 1.0.2
      hasown: 2.0.2

  escalade@3.2.0: {}

  escape-html@1.0.3: {}

  escape-string-regexp@2.0.0: {}

  esprima@4.0.1: {}

  esutils@2.0.3: {}

  etag@1.8.1: {}

  events@1.1.1: {}

  events@3.3.0: {}

  execa@5.1.1:
    dependencies:
      cross-spawn: 7.0.6
      get-stream: 6.0.1
      human-signals: 2.1.0
      is-stream: 2.0.1
      merge-stream: 2.0.0
      npm-run-path: 4.0.1
      onetime: 5.1.2
      signal-exit: 3.0.7
      strip-final-newline: 2.0.0

  exit@0.1.2: {}

  expect@29.7.0:
    dependencies:
      '@jest/expect-utils': 29.7.0
      jest-get-type: 29.6.3
      jest-matcher-utils: 29.7.0
      jest-message-util: 29.7.0
      jest-util: 29.7.0

  express@5.1.0:
    dependencies:
      accepts: 2.0.0
      body-parser: 2.2.0
      content-disposition: 1.0.0
      content-type: 1.0.5
      cookie: 0.7.2
      cookie-signature: 1.2.2
      debug: 4.4.0(supports-color@5.5.0)
      encodeurl: 2.0.0
      escape-html: 1.0.3
      etag: 1.8.1
      finalhandler: 2.1.0
      fresh: 2.0.0
      http-errors: 2.0.0
      merge-descriptors: 2.0.0
      mime-types: 3.0.1
      on-finished: 2.4.1
      once: 1.4.0
      parseurl: 1.3.3
      proxy-addr: 2.0.7
      qs: 6.14.0
      range-parser: 1.2.1
      router: 2.2.0
      send: 1.2.0
      serve-static: 2.2.0
      statuses: 2.0.1
      type-is: 2.0.1
      vary: 1.1.2
    transitivePeerDependencies:
      - supports-color

  extend@3.0.2: {}

  fast-copy@3.0.2: {}

  fast-decode-uri-component@1.0.1: {}

  fast-deep-equal@3.1.3: {}

  fast-json-stable-stringify@2.1.0: {}

  fast-json-stringify@6.0.1:
    dependencies:
      '@fastify/merge-json-schemas': 0.2.1
      ajv: 8.17.1
      ajv-formats: 3.0.1(ajv@8.17.1)
      fast-uri: 3.0.6
      json-schema-ref-resolver: 2.0.1
      rfdc: 1.4.1

  fast-jwt@5.0.6:
    dependencies:
      '@lukeed/ms': 2.0.2
      asn1.js: 5.4.1
      ecdsa-sig-formatter: 1.0.11
      mnemonist: 0.40.0

  fast-querystring@1.1.2:
    dependencies:
      fast-decode-uri-component: 1.0.1

  fast-redact@3.5.0: {}

  fast-safe-stringify@2.1.1: {}

  fast-uri@3.0.6: {}

  fast-xml-parser@4.4.1:
    dependencies:
      strnum: 1.1.2

  fastfall@1.5.1:
    dependencies:
      reusify: 1.1.0

  fastify-plugin@5.0.1: {}

  fastify@5.2.1:
    dependencies:
      '@fastify/ajv-compiler': 4.0.2
      '@fastify/error': 4.0.0
      '@fastify/fast-json-stringify-compiler': 5.0.2
      '@fastify/proxy-addr': 5.0.0
      abstract-logging: 2.0.1
      avvio: 9.1.0
      fast-json-stringify: 6.0.1
      find-my-way: 9.2.0
      light-my-request: 6.6.0
      pino: 9.6.0
      process-warning: 4.0.1
      rfdc: 1.4.1
      secure-json-parse: 3.0.2
      semver: 7.7.1
      toad-cache: 3.7.0

  fastparallel@2.4.1:
    dependencies:
      reusify: 1.1.0
      xtend: 4.0.2

  fastq@1.19.1:
    dependencies:
      reusify: 1.1.0

  fastseries@1.7.2:
    dependencies:
      reusify: 1.1.0
      xtend: 4.0.2

  fb-watchman@2.0.2:
    dependencies:
      bser: 2.1.1

  file-type@3.9.0: {}

  file-uri-to-path@1.0.0: {}

  filelist@1.0.4:
    dependencies:
      minimatch: 5.1.6

  fill-range@7.1.1:
    dependencies:
      to-regex-range: 5.0.1

  finalhandler@2.1.0:
    dependencies:
      debug: 4.4.0(supports-color@5.5.0)
      encodeurl: 2.0.0
      escape-html: 1.0.3
      on-finished: 2.4.1
      parseurl: 1.3.3
      statuses: 2.0.1
    transitivePeerDependencies:
      - supports-color

  find-my-way@9.2.0:
    dependencies:
      fast-deep-equal: 3.1.3
      fast-querystring: 1.1.2
      safe-regex2: 4.0.1

  find-up@4.1.0:
    dependencies:
      locate-path: 5.0.0
      path-exists: 4.0.0

  follow-redirects@1.15.9: {}

  for-each@0.3.5:
    dependencies:
      is-callable: 1.2.7

  foreground-child@3.3.1:
    dependencies:
      cross-spawn: 7.0.6
      signal-exit: 4.1.0

  form-data@4.0.3:
    dependencies:
      asynckit: 0.4.0
      combined-stream: 1.0.8
      es-set-tostringtag: 2.1.0
      hasown: 2.0.2
      mime-types: 2.1.35

  forwarded@0.2.0: {}

  fresh@2.0.0: {}

  fs.realpath@1.0.0: {}

  fsevents@2.3.3:
    optional: true

  function-bind@1.1.2: {}

  gaxios@6.7.1:
    dependencies:
      extend: 3.0.2
      https-proxy-agent: 7.0.6
      is-stream: 2.0.1
      node-fetch: 2.7.0
      uuid: 9.0.1
    transitivePeerDependencies:
      - encoding
      - supports-color

  gcp-metadata@6.1.1:
    dependencies:
      gaxios: 6.7.1
      google-logging-utils: 0.0.2
      json-bigint: 1.0.0
    transitivePeerDependencies:
      - encoding
      - supports-color

  gensync@1.0.0-beta.2: {}

  get-caller-file@2.0.5: {}

  get-intrinsic@1.3.0:
    dependencies:
      call-bind-apply-helpers: 1.0.2
      es-define-property: 1.0.1
      es-errors: 1.3.0
      es-object-atoms: 1.1.1
      function-bind: 1.1.2
      get-proto: 1.0.1
      gopd: 1.2.0
      has-symbols: 1.1.0
      hasown: 2.0.2
      math-intrinsics: 1.1.0

  get-package-type@0.1.0: {}

  get-proto@1.0.1:
    dependencies:
      dunder-proto: 1.0.1
      es-object-atoms: 1.1.1

  get-stream@6.0.1: {}

  glob-parent@5.1.2:
    dependencies:
      is-glob: 4.0.3

  glob@11.0.1:
    dependencies:
      foreground-child: 3.3.1
      jackspeak: 4.1.0
      minimatch: 10.0.1
      minipass: 7.1.2
      package-json-from-dist: 1.0.1
      path-scurry: 2.0.0

  glob@7.1.6:
    dependencies:
      fs.realpath: 1.0.0
      inflight: 1.0.6
      inherits: 2.0.4
      minimatch: 3.1.2
      once: 1.4.0
      path-is-absolute: 1.0.1

  glob@7.2.3:
    dependencies:
      fs.realpath: 1.0.0
      inflight: 1.0.6
      inherits: 2.0.4
      minimatch: 3.1.2
      once: 1.4.0
      path-is-absolute: 1.0.1

  globals@11.12.0: {}

  google-auth-library@9.15.1:
    dependencies:
      base64-js: 1.5.1
      ecdsa-sig-formatter: 1.0.11
      gaxios: 6.7.1
      gcp-metadata: 6.1.1
      gtoken: 7.1.0
      jws: 4.0.0
    transitivePeerDependencies:
      - encoding
      - supports-color

  google-logging-utils@0.0.2: {}

  gopd@1.2.0: {}

  graceful-fs@4.2.11: {}

  gtoken@7.1.0:
    dependencies:
      gaxios: 6.7.1
      jws: 4.0.0
    transitivePeerDependencies:
      - encoding
      - supports-color

  has-flag@3.0.0: {}

  has-flag@4.0.0: {}

  has-property-descriptors@1.0.2:
    dependencies:
      es-define-property: 1.0.1

  has-symbols@1.1.0: {}

  has-tostringtag@1.0.2:
    dependencies:
      has-symbols: 1.1.0

  hasown@2.0.2:
    dependencies:
      function-bind: 1.1.2

  help-me@5.0.0: {}

  html-comment-regex@1.1.2: {}

  html-escaper@2.0.2: {}

  http-errors@2.0.0:
    dependencies:
      depd: 2.0.0
      inherits: 2.0.4
      setprototypeof: 1.2.0
      statuses: 2.0.1
      toidentifier: 1.0.1

  https-proxy-agent@7.0.6:
    dependencies:
      agent-base: 7.1.3
      debug: 4.4.0(supports-color@5.5.0)
    transitivePeerDependencies:
      - supports-color

  human-signals@2.1.0: {}

  iconv-lite@0.6.3:
    dependencies:
      safer-buffer: 2.1.2

  ieee754@1.1.13: {}

  ieee754@1.2.1: {}

  ignore-by-default@1.0.1: {}

  import-local@3.2.0:
    dependencies:
      pkg-dir: 4.2.0
      resolve-cwd: 3.0.0

  imurmurhash@0.1.4: {}

  inflight@1.0.6:
    dependencies:
      once: 1.4.0
      wrappy: 1.0.2

  inherits@2.0.4: {}

  inotify@1.4.6:
    dependencies:
      bindings: 1.5.0
      nan: 2.22.2

  ipaddr.js@1.9.1: {}

  ipaddr.js@2.2.0: {}

  is-arguments@1.2.0:
    dependencies:
      call-bound: 1.0.4
      has-tostringtag: 1.0.2

  is-arrayish@0.2.1: {}

  is-arrayish@0.3.2:
    optional: true

  is-binary-path@2.1.0:
    dependencies:
      binary-extensions: 2.3.0

  is-callable@1.2.7: {}

  is-core-module@2.16.1:
    dependencies:
      hasown: 2.0.2

  is-extglob@2.1.1: {}

  is-fullwidth-code-point@3.0.0: {}

  is-generator-fn@2.1.0: {}

  is-generator-function@1.1.0:
    dependencies:
      call-bound: 1.0.4
      get-proto: 1.0.1
      has-tostringtag: 1.0.2
      safe-regex-test: 1.1.0

  is-glob@4.0.3:
    dependencies:
      is-extglob: 2.1.1

  is-number@7.0.0: {}

  is-promise@4.0.0: {}

  is-regex@1.2.1:
    dependencies:
      call-bound: 1.0.4
      gopd: 1.2.0
      has-tostringtag: 1.0.2
      hasown: 2.0.2

  is-stream@2.0.1: {}

  is-typed-array@1.1.15:
    dependencies:
      which-typed-array: 1.1.19

  isarray@1.0.0: {}

  isexe@2.0.0: {}

  istanbul-lib-coverage@3.2.2: {}

  istanbul-lib-instrument@5.2.1:
    dependencies:
      '@babel/core': 7.26.10
      '@babel/parser': 7.26.10
      '@istanbuljs/schema': 0.1.3
      istanbul-lib-coverage: 3.2.2
      semver: 6.3.1
    transitivePeerDependencies:
      - supports-color

  istanbul-lib-instrument@6.0.3:
    dependencies:
      '@babel/core': 7.26.10
      '@babel/parser': 7.26.10
      '@istanbuljs/schema': 0.1.3
      istanbul-lib-coverage: 3.2.2
      semver: 7.7.1
    transitivePeerDependencies:
      - supports-color

  istanbul-lib-report@3.0.1:
    dependencies:
      istanbul-lib-coverage: 3.2.2
      make-dir: 4.0.0
      supports-color: 7.2.0

  istanbul-lib-source-maps@4.0.1:
    dependencies:
      debug: 4.4.0(supports-color@5.5.0)
      istanbul-lib-coverage: 3.2.2
      source-map: 0.6.1
    transitivePeerDependencies:
      - supports-color

  istanbul-reports@3.1.7:
    dependencies:
      html-escaper: 2.0.2
      istanbul-lib-report: 3.0.1

  jackspeak@4.1.0:
    dependencies:
      '@isaacs/cliui': 8.0.2

  jake@10.9.2:
    dependencies:
      async: 3.2.6
      chalk: 4.1.2
      filelist: 1.0.4
      minimatch: 3.1.2

  jest-changed-files@29.7.0:
    dependencies:
      execa: 5.1.1
      jest-util: 29.7.0
      p-limit: 3.1.0

  jest-circus@29.7.0:
    dependencies:
      '@jest/environment': 29.7.0
      '@jest/expect': 29.7.0
      '@jest/test-result': 29.7.0
      '@jest/types': 29.6.3
      '@types/node': 22.13.10
      chalk: 4.1.2
      co: 4.6.0
      dedent: 1.5.3
      is-generator-fn: 2.1.0
      jest-each: 29.7.0
      jest-matcher-utils: 29.7.0
      jest-message-util: 29.7.0
      jest-runtime: 29.7.0
      jest-snapshot: 29.7.0
      jest-util: 29.7.0
      p-limit: 3.1.0
      pretty-format: 29.7.0
      pure-rand: 6.1.0
      slash: 3.0.0
      stack-utils: 2.0.6
    transitivePeerDependencies:
      - babel-plugin-macros
      - supports-color

  jest-cli@29.7.0(@types/node@22.13.10)(ts-node@10.9.2(@types/node@22.13.10)(typescript@5.8.2)):
    dependencies:
      '@jest/core': 29.7.0(ts-node@10.9.2(@types/node@22.13.10)(typescript@5.8.2))
      '@jest/test-result': 29.7.0
      '@jest/types': 29.6.3
      chalk: 4.1.2
      create-jest: 29.7.0(@types/node@22.13.10)(ts-node@10.9.2(@types/node@22.13.10)(typescript@5.8.2))
      exit: 0.1.2
      import-local: 3.2.0
      jest-config: 29.7.0(@types/node@22.13.10)(ts-node@10.9.2(@types/node@22.13.10)(typescript@5.8.2))
      jest-util: 29.7.0
      jest-validate: 29.7.0
      yargs: 17.7.2
    transitivePeerDependencies:
      - '@types/node'
      - babel-plugin-macros
      - supports-color
      - ts-node

  jest-config@29.7.0(@types/node@22.13.10)(ts-node@10.9.2(@types/node@22.13.10)(typescript@5.8.2)):
    dependencies:
      '@babel/core': 7.26.10
      '@jest/test-sequencer': 29.7.0
      '@jest/types': 29.6.3
      babel-jest: 29.7.0(@babel/core@7.26.10)
      chalk: 4.1.2
      ci-info: 3.9.0
      deepmerge: 4.3.1
      glob: 7.2.3
      graceful-fs: 4.2.11
      jest-circus: 29.7.0
      jest-environment-node: 29.7.0
      jest-get-type: 29.6.3
      jest-regex-util: 29.6.3
      jest-resolve: 29.7.0
      jest-runner: 29.7.0
      jest-util: 29.7.0
      jest-validate: 29.7.0
      micromatch: 4.0.8
      parse-json: 5.2.0
      pretty-format: 29.7.0
      slash: 3.0.0
      strip-json-comments: 3.1.1
    optionalDependencies:
      '@types/node': 22.13.10
      ts-node: 10.9.2(@types/node@22.13.10)(typescript@5.8.2)
    transitivePeerDependencies:
      - babel-plugin-macros
      - supports-color

  jest-diff@29.7.0:
    dependencies:
      chalk: 4.1.2
      diff-sequences: 29.6.3
      jest-get-type: 29.6.3
      pretty-format: 29.7.0

  jest-docblock@29.7.0:
    dependencies:
      detect-newline: 3.1.0

  jest-each@29.7.0:
    dependencies:
      '@jest/types': 29.6.3
      chalk: 4.1.2
      jest-get-type: 29.6.3
      jest-util: 29.7.0
      pretty-format: 29.7.0

  jest-environment-node@29.7.0:
    dependencies:
      '@jest/environment': 29.7.0
      '@jest/fake-timers': 29.7.0
      '@jest/types': 29.6.3
      '@types/node': 22.13.10
      jest-mock: 29.7.0
      jest-util: 29.7.0

  jest-get-type@29.6.3: {}

  jest-haste-map@29.7.0:
    dependencies:
      '@jest/types': 29.6.3
      '@types/graceful-fs': 4.1.9
      '@types/node': 22.13.10
      anymatch: 3.1.3
      fb-watchman: 2.0.2
      graceful-fs: 4.2.11
      jest-regex-util: 29.6.3
      jest-util: 29.7.0
      jest-worker: 29.7.0
      micromatch: 4.0.8
      walker: 1.0.8
    optionalDependencies:
      fsevents: 2.3.3

  jest-leak-detector@29.7.0:
    dependencies:
      jest-get-type: 29.6.3
      pretty-format: 29.7.0

  jest-matcher-utils@29.7.0:
    dependencies:
      chalk: 4.1.2
      jest-diff: 29.7.0
      jest-get-type: 29.6.3
      pretty-format: 29.7.0

  jest-message-util@29.7.0:
    dependencies:
      '@babel/code-frame': 7.26.2
      '@jest/types': 29.6.3
      '@types/stack-utils': 2.0.3
      chalk: 4.1.2
      graceful-fs: 4.2.11
      micromatch: 4.0.8
      pretty-format: 29.7.0
      slash: 3.0.0
      stack-utils: 2.0.6

  jest-mock@29.7.0:
    dependencies:
      '@jest/types': 29.6.3
      '@types/node': 22.13.10
      jest-util: 29.7.0

  jest-pnp-resolver@1.2.3(jest-resolve@29.7.0):
    optionalDependencies:
      jest-resolve: 29.7.0

  jest-regex-util@29.6.3: {}

  jest-resolve-dependencies@29.7.0:
    dependencies:
      jest-regex-util: 29.6.3
      jest-snapshot: 29.7.0
    transitivePeerDependencies:
      - supports-color

  jest-resolve@29.7.0:
    dependencies:
      chalk: 4.1.2
      graceful-fs: 4.2.11
      jest-haste-map: 29.7.0
      jest-pnp-resolver: 1.2.3(jest-resolve@29.7.0)
      jest-util: 29.7.0
      jest-validate: 29.7.0
      resolve: 1.22.10
      resolve.exports: 2.0.3
      slash: 3.0.0

  jest-runner@29.7.0:
    dependencies:
      '@jest/console': 29.7.0
      '@jest/environment': 29.7.0
      '@jest/test-result': 29.7.0
      '@jest/transform': 29.7.0
      '@jest/types': 29.6.3
      '@types/node': 22.13.10
      chalk: 4.1.2
      emittery: 0.13.1
      graceful-fs: 4.2.11
      jest-docblock: 29.7.0
      jest-environment-node: 29.7.0
      jest-haste-map: 29.7.0
      jest-leak-detector: 29.7.0
      jest-message-util: 29.7.0
      jest-resolve: 29.7.0
      jest-runtime: 29.7.0
      jest-util: 29.7.0
      jest-watcher: 29.7.0
      jest-worker: 29.7.0
      p-limit: 3.1.0
      source-map-support: 0.5.13
    transitivePeerDependencies:
      - supports-color

  jest-runtime@29.7.0:
    dependencies:
      '@jest/environment': 29.7.0
      '@jest/fake-timers': 29.7.0
      '@jest/globals': 29.7.0
      '@jest/source-map': 29.6.3
      '@jest/test-result': 29.7.0
      '@jest/transform': 29.7.0
      '@jest/types': 29.6.3
      '@types/node': 22.13.10
      chalk: 4.1.2
      cjs-module-lexer: 1.4.3
      collect-v8-coverage: 1.0.2
      glob: 7.2.3
      graceful-fs: 4.2.11
      jest-haste-map: 29.7.0
      jest-message-util: 29.7.0
      jest-mock: 29.7.0
      jest-regex-util: 29.6.3
      jest-resolve: 29.7.0
      jest-snapshot: 29.7.0
      jest-util: 29.7.0
      slash: 3.0.0
      strip-bom: 4.0.0
    transitivePeerDependencies:
      - supports-color

  jest-snapshot@29.7.0:
    dependencies:
      '@babel/core': 7.26.10
      '@babel/generator': 7.26.10
      '@babel/plugin-syntax-jsx': 7.25.9(@babel/core@7.26.10)
      '@babel/plugin-syntax-typescript': 7.25.9(@babel/core@7.26.10)
      '@babel/types': 7.26.10
      '@jest/expect-utils': 29.7.0
      '@jest/transform': 29.7.0
      '@jest/types': 29.6.3
      babel-preset-current-node-syntax: 1.1.0(@babel/core@7.26.10)
      chalk: 4.1.2
      expect: 29.7.0
      graceful-fs: 4.2.11
      jest-diff: 29.7.0
      jest-get-type: 29.6.3
      jest-matcher-utils: 29.7.0
      jest-message-util: 29.7.0
      jest-util: 29.7.0
      natural-compare: 1.4.0
      pretty-format: 29.7.0
      semver: 7.7.1
    transitivePeerDependencies:
      - supports-color

  jest-util@29.7.0:
    dependencies:
      '@jest/types': 29.6.3
      '@types/node': 22.13.10
      chalk: 4.1.2
      ci-info: 3.9.0
      graceful-fs: 4.2.11
      picomatch: 2.3.1

  jest-validate@29.7.0:
    dependencies:
      '@jest/types': 29.6.3
      camelcase: 6.3.0
      chalk: 4.1.2
      jest-get-type: 29.6.3
      leven: 3.1.0
      pretty-format: 29.7.0

  jest-watcher@29.7.0:
    dependencies:
      '@jest/test-result': 29.7.0
      '@jest/types': 29.6.3
      '@types/node': 22.13.10
      ansi-escapes: 4.3.2
      chalk: 4.1.2
      emittery: 0.13.1
      jest-util: 29.7.0
      string-length: 4.0.2

  jest-worker@29.7.0:
    dependencies:
      '@types/node': 22.13.10
      jest-util: 29.7.0
      merge-stream: 2.0.0
      supports-color: 8.1.1

  jest@29.7.0(@types/node@22.13.10)(ts-node@10.9.2(@types/node@22.13.10)(typescript@5.8.2)):
    dependencies:
      '@jest/core': 29.7.0(ts-node@10.9.2(@types/node@22.13.10)(typescript@5.8.2))
      '@jest/types': 29.6.3
      import-local: 3.2.0
      jest-cli: 29.7.0(@types/node@22.13.10)(ts-node@10.9.2(@types/node@22.13.10)(typescript@5.8.2))
    transitivePeerDependencies:
      - '@types/node'
      - babel-plugin-macros
      - supports-color
      - ts-node

  jiti@2.4.2: {}

  jmespath@0.16.0: {}

  joi@17.13.3:
    dependencies:
      '@hapi/hoek': 9.3.0
      '@hapi/topo': 5.1.0
      '@sideway/address': 4.1.5
      '@sideway/formula': 3.0.1
      '@sideway/pinpoint': 2.0.0

  jose@4.15.9: {}

  joycon@3.1.1: {}

  js-tokens@4.0.0: {}

  js-yaml@3.14.1:
    dependencies:
      argparse: 1.0.10
      esprima: 4.0.1

  js-yaml@4.1.0:
    dependencies:
      argparse: 2.0.1

  jsesc@3.1.0: {}

  json-bigint@1.0.0:
    dependencies:
      bignumber.js: 9.3.0

  json-parse-even-better-errors@2.3.1: {}

  json-schema-ref-resolver@2.0.1:
    dependencies:
      dequal: 2.0.3

  json-schema-resolver@3.0.0:
    dependencies:
      debug: 4.4.0(supports-color@5.5.0)
      fast-uri: 3.0.6
      rfdc: 1.4.1
    transitivePeerDependencies:
      - supports-color

  json-schema-traverse@1.0.0: {}

  json5@2.2.3: {}

  jsonwebtoken@9.0.2:
    dependencies:
      jws: 3.2.2
      lodash.includes: 4.3.0
      lodash.isboolean: 3.0.3
      lodash.isinteger: 4.0.4
      lodash.isnumber: 3.0.3
      lodash.isplainobject: 4.0.6
      lodash.isstring: 4.0.1
      lodash.once: 4.1.1
      ms: 2.1.3
      semver: 7.7.1

  jwa@1.4.1:
    dependencies:
      buffer-equal-constant-time: 1.0.1
      ecdsa-sig-formatter: 1.0.11
      safe-buffer: 5.2.1

  jwa@2.0.1:
    dependencies:
      buffer-equal-constant-time: 1.0.1
      ecdsa-sig-formatter: 1.0.11
      safe-buffer: 5.2.1

  jws@3.2.2:
    dependencies:
      jwa: 1.4.1
      safe-buffer: 5.2.1

  jws@4.0.0:
    dependencies:
      jwa: 2.0.1
      safe-buffer: 5.2.1

  jwt-decode@4.0.0: {}

  kareem@2.6.3: {}

  kleur@3.0.3: {}

  legacy@0.0.3:
    dependencies:
      commander: 2.0.0
      css: 1.4.4

  leven@3.1.0: {}

  light-my-request@6.6.0:
    dependencies:
      cookie: 1.0.2
      process-warning: 4.0.1
      set-cookie-parser: 2.7.1

  lines-and-columns@1.2.4: {}

  locate-path@5.0.0:
    dependencies:
      p-locate: 4.1.0

  lodash.get@4.4.2: {}

  lodash.includes@4.3.0: {}

  lodash.isboolean@3.0.3: {}

  lodash.isequal@4.5.0: {}

  lodash.isinteger@4.0.4: {}

  lodash.isnumber@3.0.3: {}

  lodash.isplainobject@4.0.6: {}

  lodash.isstring@4.0.1: {}

  lodash.memoize@4.1.2: {}

  lodash.mergewith@4.6.2: {}

  lodash.once@4.1.1: {}

  lru-cache@11.0.2: {}

  lru-cache@5.1.1:
    dependencies:
      yallist: 3.1.1

  lru-cache@6.0.0:
    dependencies:
      yallist: 4.0.0

  make-dir@4.0.0:
    dependencies:
      semver: 7.7.1

  make-error@1.3.6: {}

  makeerror@1.0.12:
    dependencies:
      tmpl: 1.0.5

  math-intrinsics@1.1.0: {}

  media-typer@0.3.0: {}

  media-typer@1.1.0: {}

  memory-pager@1.5.0: {}

  merge-descriptors@2.0.0: {}

  merge-stream@2.0.0: {}

  micromatch@4.0.8:
    dependencies:
      braces: 3.0.3
      picomatch: 2.3.1

  mime-db@1.52.0: {}

  mime-db@1.54.0: {}

  mime-types@2.1.35:
    dependencies:
      mime-db: 1.52.0

  mime-types@3.0.1:
    dependencies:
      mime-db: 1.54.0

  mime@3.0.0: {}

  mimic-fn@2.1.0: {}

  minimalistic-assert@1.0.1: {}

  minimatch@10.0.1:
    dependencies:
      brace-expansion: 2.0.1

  minimatch@3.1.2:
    dependencies:
      brace-expansion: 1.1.11

  minimatch@5.1.6:
    dependencies:
      brace-expansion: 2.0.1

  minimist@1.2.8: {}

  minipass@7.1.2: {}

  mkdirp@0.5.6:
    dependencies:
      minimist: 1.2.8

  mkdirp@1.0.4: {}

  mnemonist@0.40.0:
    dependencies:
      obliterator: 2.0.5

  mongodb-connection-string-url@3.0.2:
    dependencies:
      '@types/whatwg-url': 11.0.5
      whatwg-url: 14.1.1

  mongodb@6.14.2:
    dependencies:
      '@mongodb-js/saslprep': 1.2.0
      bson: 6.10.3
      mongodb-connection-string-url: 3.0.2

  mongodb@6.15.0:
    dependencies:
      '@mongodb-js/saslprep': 1.2.0
      bson: 6.10.3
      mongodb-connection-string-url: 3.0.2

  mongoose@8.12.1:
    dependencies:
      bson: 6.10.3
      kareem: 2.6.3
      mongodb: 6.14.2
      mpath: 0.9.0
      mquery: 5.0.0
      ms: 2.1.3
      sift: 17.1.3
    transitivePeerDependencies:
      - '@aws-sdk/credential-providers'
      - '@mongodb-js/zstd'
      - gcp-metadata
      - kerberos
      - mongodb-client-encryption
      - snappy
      - socks
      - supports-color

  mpath@0.9.0: {}

  mquery@5.0.0:
    dependencies:
      debug: 4.4.0(supports-color@5.5.0)
    transitivePeerDependencies:
      - supports-color

  ms@2.1.3: {}

  multer-s3@3.0.1(@aws-sdk/client-s3@3.828.0):
    dependencies:
      '@aws-sdk/client-s3': 3.828.0
      '@aws-sdk/lib-storage': 3.828.0(@aws-sdk/client-s3@3.828.0)
      file-type: 3.9.0
      html-comment-regex: 1.1.2
      run-parallel: 1.2.0

  multer@1.4.5-lts.2:
    dependencies:
      append-field: 1.0.0
      busboy: 1.6.0
      concat-stream: 1.6.2
      mkdirp: 0.5.6
      object-assign: 4.1.1
      type-is: 1.6.18
      xtend: 4.0.2

  nan@2.22.2: {}

  nanoid@3.3.11: {}

  natural-compare@1.4.0: {}

  negotiator@0.6.3: {}

  negotiator@1.0.0: {}

  next-auth@4.24.11(next@15.3.3(@babel/core@7.26.10)(react-dom@19.1.0(react@19.1.0))(react@19.1.0))(nodemailer@6.10.1)(react-dom@19.1.0(react@19.1.0))(react@19.1.0):
    dependencies:
      '@babel/runtime': 7.27.6
      '@panva/hkdf': 1.2.1
      cookie: 0.7.2
      jose: 4.15.9
      next: 15.3.3(@babel/core@7.26.10)(react-dom@19.1.0(react@19.1.0))(react@19.1.0)
      oauth: 0.9.15
      openid-client: 5.7.1
      preact: 10.26.9
      preact-render-to-string: 5.2.6(preact@10.26.9)
      react: 19.1.0
      react-dom: 19.1.0(react@19.1.0)
      uuid: 8.3.2
    optionalDependencies:
      nodemailer: 6.10.1

  next@15.3.3(@babel/core@7.26.10)(react-dom@19.1.0(react@19.1.0))(react@19.1.0):
    dependencies:
      '@next/env': 15.3.3
      '@swc/counter': 0.1.3
      '@swc/helpers': 0.5.15
      busboy: 1.6.0
      caniuse-lite: 1.0.30001704
      postcss: 8.4.31
      react: 19.1.0
      react-dom: 19.1.0(react@19.1.0)
      styled-jsx: 5.1.6(@babel/core@7.26.10)(react@19.1.0)
    optionalDependencies:
      '@next/swc-darwin-arm64': 15.3.3
      '@next/swc-darwin-x64': 15.3.3
      '@next/swc-linux-arm64-gnu': 15.3.3
      '@next/swc-linux-arm64-musl': 15.3.3
      '@next/swc-linux-x64-gnu': 15.3.3
      '@next/swc-linux-x64-musl': 15.3.3
      '@next/swc-win32-arm64-msvc': 15.3.3
      '@next/swc-win32-x64-msvc': 15.3.3
      sharp: 0.34.2
    transitivePeerDependencies:
      - '@babel/core'
      - babel-plugin-macros

  node-addon-api@8.3.1: {}

  node-fetch@2.7.0:
    dependencies:
      whatwg-url: 5.0.0

  node-gyp-build@4.8.4: {}

  node-int64@0.4.0: {}

  node-releases@2.0.19: {}

  nodemailer@6.10.1: {}

  nodemon@3.1.9:
    dependencies:
      chokidar: 3.6.0
      debug: 4.4.0(supports-color@5.5.0)
      ignore-by-default: 1.0.1
      minimatch: 3.1.2
      pstree.remy: 1.1.8
      semver: 7.7.1
      simple-update-notifier: 2.0.0
      supports-color: 5.5.0
      touch: 3.1.1
      undefsafe: 2.0.5

  normalize-path@3.0.0: {}

  npm-run-path@4.0.1:
    dependencies:
      path-key: 3.1.1

  oauth@0.9.15: {}

  object-assign@4.1.1: {}

  object-hash@2.2.0: {}

  object-inspect@1.13.4: {}

  obliterator@2.0.5: {}

  obuf@1.1.2: {}

  oidc-token-hash@5.1.0: {}

  on-exit-leak-free@2.1.2: {}

  on-finished@2.4.1:
    dependencies:
      ee-first: 1.1.1

  once@1.4.0:
    dependencies:
      wrappy: 1.0.2

  onetime@5.1.2:
    dependencies:
      mimic-fn: 2.1.0

  openapi-types@12.1.3: {}

  openid-client@5.7.1:
    dependencies:
      jose: 4.15.9
      lru-cache: 6.0.0
      object-hash: 2.2.0
      oidc-token-hash: 5.1.0

  p-limit@2.3.0:
    dependencies:
      p-try: 2.2.0

  p-limit@3.1.0:
    dependencies:
      yocto-queue: 0.1.0

  p-locate@4.1.0:
    dependencies:
      p-limit: 2.3.0

  p-try@2.2.0: {}

  package-json-from-dist@1.0.1: {}

  parse-json@5.2.0:
    dependencies:
      '@babel/code-frame': 7.26.2
      error-ex: 1.3.2
      json-parse-even-better-errors: 2.3.1
      lines-and-columns: 1.2.4

  parseurl@1.3.3: {}

  path-exists@4.0.0: {}

  path-is-absolute@1.0.1: {}

  path-key@3.1.1: {}

  path-parse@1.0.7: {}

  path-scurry@2.0.0:
    dependencies:
      lru-cache: 11.0.2
      minipass: 7.1.2

  path-to-regexp@8.2.0: {}

  pg-cloudflare@1.1.1:
    optional: true

  pg-connection-string@2.7.0: {}

  pg-int8@1.0.1: {}

  pg-numeric@1.0.2: {}

  pg-pool@3.8.0(pg@8.14.0):
    dependencies:
      pg: 8.14.0

  pg-protocol@1.8.0: {}

  pg-types@2.2.0:
    dependencies:
      pg-int8: 1.0.1
      postgres-array: 2.0.0
      postgres-bytea: 1.0.0
      postgres-date: 1.0.7
      postgres-interval: 1.2.0

  pg-types@4.0.2:
    dependencies:
      pg-int8: 1.0.1
      pg-numeric: 1.0.2
      postgres-array: 3.0.4
      postgres-bytea: 3.0.0
      postgres-date: 2.1.0
      postgres-interval: 3.0.0
      postgres-range: 1.1.4

  pg@8.14.0:
    dependencies:
      pg-connection-string: 2.7.0
      pg-pool: 3.8.0(pg@8.14.0)
      pg-protocol: 1.8.0
      pg-types: 2.2.0
      pgpass: 1.0.5
    optionalDependencies:
      pg-cloudflare: 1.1.1

  pgpass@1.0.5:
    dependencies:
      split2: 4.2.0

  picocolors@1.1.1: {}

  picomatch@2.3.1: {}

  pino-abstract-transport@2.0.0:
    dependencies:
      split2: 4.2.0

  pino-pretty@13.0.0:
    dependencies:
      colorette: 2.0.20
      dateformat: 4.6.3
      fast-copy: 3.0.2
      fast-safe-stringify: 2.1.1
      help-me: 5.0.0
      joycon: 3.1.1
      minimist: 1.2.8
      on-exit-leak-free: 2.1.2
      pino-abstract-transport: 2.0.0
      pump: 3.0.2
      secure-json-parse: 2.7.0
      sonic-boom: 4.2.0
      strip-json-comments: 3.1.1

  pino-std-serializers@7.0.0: {}

  pino@9.6.0:
    dependencies:
      atomic-sleep: 1.0.0
      fast-redact: 3.5.0
      on-exit-leak-free: 2.1.2
      pino-abstract-transport: 2.0.0
      pino-std-serializers: 7.0.0
      process-warning: 4.0.1
      quick-format-unescaped: 4.0.4
      real-require: 0.2.0
      safe-stable-stringify: 2.5.0
      sonic-boom: 4.2.0
      thread-stream: 3.1.0

  pirates@4.0.6: {}

  pkg-dir@4.2.0:
    dependencies:
      find-up: 4.1.0

  possible-typed-array-names@1.1.0: {}

  postcss@8.4.31:
    dependencies:
      nanoid: 3.3.11
      picocolors: 1.1.1
      source-map-js: 1.2.1

  postgres-array@2.0.0: {}

  postgres-array@3.0.4: {}

  postgres-bytea@1.0.0: {}

  postgres-bytea@3.0.0:
    dependencies:
      obuf: 1.1.2

  postgres-date@1.0.7: {}

  postgres-date@2.1.0: {}

  postgres-interval@1.2.0:
    dependencies:
      xtend: 4.0.2

  postgres-interval@3.0.0: {}

  postgres-range@1.1.4: {}

  preact-render-to-string@5.2.6(preact@10.26.9):
    dependencies:
      preact: 10.26.9
      pretty-format: 3.8.0

  preact@10.26.9: {}

  pretty-format@29.7.0:
    dependencies:
      '@jest/schemas': 29.6.3
      ansi-styles: 5.2.0
      react-is: 18.3.1

  pretty-format@3.8.0: {}

  prisma@6.9.0(typescript@5.8.2):
    dependencies:
      '@prisma/config': 6.9.0
      '@prisma/engines': 6.9.0
    optionalDependencies:
      typescript: 5.8.2

  process-nextick-args@2.0.1: {}

  process-warning@4.0.1: {}

  prompts@2.4.2:
    dependencies:
      kleur: 3.0.3
      sisteransi: 1.0.5

  proxy-addr@2.0.7:
    dependencies:
      forwarded: 0.2.0
      ipaddr.js: 1.9.1

  proxy-from-env@1.1.0: {}

  pstree.remy@1.1.8: {}

  pump@3.0.2:
    dependencies:
      end-of-stream: 1.4.4
      once: 1.4.0

  punycode@1.3.2: {}

  punycode@2.3.1: {}

  pure-rand@6.1.0: {}

  qs@6.14.0:
    dependencies:
      side-channel: 1.1.0

  querystring@0.2.0: {}

  queue-microtask@1.2.3: {}

  quick-format-unescaped@4.0.4: {}

  range-parser@1.2.1: {}

  raw-body@3.0.0:
    dependencies:
      bytes: 3.1.2
      http-errors: 2.0.0
      iconv-lite: 0.6.3
      unpipe: 1.0.0

  react-dom@19.1.0(react@19.1.0):
    dependencies:
      react: 19.1.0
      scheduler: 0.26.0

  react-hook-form@7.57.0(react@19.1.0):
    dependencies:
      react: 19.1.0

  react-is@18.3.1: {}

  react@19.1.0: {}

  readable-stream@2.3.8:
    dependencies:
      core-util-is: 1.0.3
      inherits: 2.0.4
      isarray: 1.0.0
      process-nextick-args: 2.0.1
      safe-buffer: 5.1.2
      string_decoder: 1.1.1
      util-deprecate: 1.0.2

  readable-stream@3.6.2:
    dependencies:
      inherits: 2.0.4
      string_decoder: 1.3.0
      util-deprecate: 1.0.2

  readdirp@3.6.0:
    dependencies:
      picomatch: 2.3.1

  real-require@0.2.0: {}

  require-directory@2.1.1: {}

  require-from-string@2.0.2: {}

  resolve-cwd@3.0.0:
    dependencies:
      resolve-from: 5.0.0

  resolve-from@5.0.0: {}

  resolve.exports@2.0.3: {}

  resolve@1.22.10:
    dependencies:
      is-core-module: 2.16.1
      path-parse: 1.0.7
      supports-preserve-symlinks-flag: 1.0.0

  ret@0.5.0: {}

  reusify@1.1.0: {}

  rfdc@1.4.1: {}

  rimraf@2.7.1:
    dependencies:
      glob: 7.2.3

  router@2.2.0:
    dependencies:
      debug: 4.4.0(supports-color@5.5.0)
      depd: 2.0.0
      is-promise: 4.0.0
      parseurl: 1.3.3
      path-to-regexp: 8.2.0
    transitivePeerDependencies:
      - supports-color

  run-parallel@1.2.0:
    dependencies:
      queue-microtask: 1.2.3

  safe-buffer@5.1.2: {}

  safe-buffer@5.2.1: {}

  safe-regex-test@1.1.0:
    dependencies:
      call-bound: 1.0.4
      es-errors: 1.3.0
      is-regex: 1.2.1

  safe-regex2@4.0.1:
    dependencies:
      ret: 0.5.0

  safe-stable-stringify@2.5.0: {}

  safer-buffer@2.1.2: {}

  sax@1.2.1: {}

  scheduler@0.26.0: {}

  secure-json-parse@2.7.0: {}

  secure-json-parse@3.0.2: {}

  semver@6.3.1: {}

  semver@7.7.1: {}

  semver@7.7.2:
    optional: true

  send@1.2.0:
    dependencies:
      debug: 4.4.0(supports-color@5.5.0)
      encodeurl: 2.0.0
      escape-html: 1.0.3
      etag: 1.8.1
      fresh: 2.0.0
      http-errors: 2.0.0
      mime-types: 3.0.1
      ms: 2.1.3
      on-finished: 2.4.1
      range-parser: 1.2.1
      statuses: 2.0.1
    transitivePeerDependencies:
      - supports-color

  serve-static@2.2.0:
    dependencies:
      encodeurl: 2.0.0
      escape-html: 1.0.3
      parseurl: 1.3.3
      send: 1.2.0
    transitivePeerDependencies:
      - supports-color

  set-cookie-parser@2.7.1: {}

  set-function-length@1.2.2:
    dependencies:
      define-data-property: 1.1.4
      es-errors: 1.3.0
      function-bind: 1.1.2
      get-intrinsic: 1.3.0
      gopd: 1.2.0
      has-property-descriptors: 1.0.2

  setprototypeof@1.2.0: {}

  sharp@0.34.2:
    dependencies:
      color: 4.2.3
      detect-libc: 2.0.4
      semver: 7.7.2
    optionalDependencies:
      '@img/sharp-darwin-arm64': 0.34.2
      '@img/sharp-darwin-x64': 0.34.2
      '@img/sharp-libvips-darwin-arm64': 1.1.0
      '@img/sharp-libvips-darwin-x64': 1.1.0
      '@img/sharp-libvips-linux-arm': 1.1.0
      '@img/sharp-libvips-linux-arm64': 1.1.0
      '@img/sharp-libvips-linux-ppc64': 1.1.0
      '@img/sharp-libvips-linux-s390x': 1.1.0
      '@img/sharp-libvips-linux-x64': 1.1.0
      '@img/sharp-libvips-linuxmusl-arm64': 1.1.0
      '@img/sharp-libvips-linuxmusl-x64': 1.1.0
      '@img/sharp-linux-arm': 0.34.2
      '@img/sharp-linux-arm64': 0.34.2
      '@img/sharp-linux-s390x': 0.34.2
      '@img/sharp-linux-x64': 0.34.2
      '@img/sharp-linuxmusl-arm64': 0.34.2
      '@img/sharp-linuxmusl-x64': 0.34.2
      '@img/sharp-wasm32': 0.34.2
      '@img/sharp-win32-arm64': 0.34.2
      '@img/sharp-win32-ia32': 0.34.2
      '@img/sharp-win32-x64': 0.34.2
    optional: true

  shebang-command@2.0.0:
    dependencies:
      shebang-regex: 3.0.0

  shebang-regex@3.0.0: {}

  side-channel-list@1.0.0:
    dependencies:
      es-errors: 1.3.0
      object-inspect: 1.13.4

  side-channel-map@1.0.1:
    dependencies:
      call-bound: 1.0.4
      es-errors: 1.3.0
      get-intrinsic: 1.3.0
      object-inspect: 1.13.4

  side-channel-weakmap@1.0.2:
    dependencies:
      call-bound: 1.0.4
      es-errors: 1.3.0
      get-intrinsic: 1.3.0
      object-inspect: 1.13.4
      side-channel-map: 1.0.1

  side-channel@1.1.0:
    dependencies:
      es-errors: 1.3.0
      object-inspect: 1.13.4
      side-channel-list: 1.0.0
      side-channel-map: 1.0.1
      side-channel-weakmap: 1.0.2

  sift@17.1.3: {}

  signal-exit@3.0.7: {}

  signal-exit@4.1.0: {}

  simple-oauth2@5.1.0:
    dependencies:
      '@hapi/hoek': 11.0.7
      '@hapi/wreck': 18.1.0
      debug: 4.4.0(supports-color@5.5.0)
      joi: 17.13.3
    transitivePeerDependencies:
      - supports-color

  simple-swizzle@0.2.2:
    dependencies:
      is-arrayish: 0.3.2
    optional: true

  simple-update-notifier@2.0.0:
    dependencies:
      semver: 7.7.1

  sisteransi@1.0.5: {}

  slash@3.0.0: {}

  socket.io-adapter@2.5.5:
    dependencies:
      debug: 4.3.7
      ws: 8.17.1
    transitivePeerDependencies:
      - bufferutil
      - supports-color
      - utf-8-validate

  socket.io-client@4.8.1:
    dependencies:
      '@socket.io/component-emitter': 3.1.2
      debug: 4.3.7
      engine.io-client: 6.6.3
      socket.io-parser: 4.2.4
    transitivePeerDependencies:
      - bufferutil
      - supports-color
      - utf-8-validate

  socket.io-parser@4.2.4:
    dependencies:
      '@socket.io/component-emitter': 3.1.2
      debug: 4.3.7
    transitivePeerDependencies:
      - supports-color

  socket.io@4.8.1:
    dependencies:
      accepts: 1.3.8
      base64id: 2.0.0
      cors: 2.8.5
      debug: 4.3.7
      engine.io: 6.6.4
      socket.io-adapter: 2.5.5
      socket.io-parser: 4.2.4
    transitivePeerDependencies:
      - bufferutil
      - supports-color
      - utf-8-validate

  sonic-boom@4.2.0:
    dependencies:
      atomic-sleep: 1.0.0

  sonner@2.0.5(react-dom@19.1.0(react@19.1.0))(react@19.1.0):
    dependencies:
      react: 19.1.0
      react-dom: 19.1.0(react@19.1.0)

  source-map-js@1.2.1: {}

  source-map-support@0.5.13:
    dependencies:
      buffer-from: 1.1.2
      source-map: 0.6.1

  source-map-support@0.5.21:
    dependencies:
      buffer-from: 1.1.2
      source-map: 0.6.1

  source-map@0.6.1: {}

  sparse-bitfield@3.0.3:
    dependencies:
      memory-pager: 1.5.0

  split2@4.2.0: {}

  sprintf-js@1.0.3: {}

  stack-utils@2.0.6:
    dependencies:
      escape-string-regexp: 2.0.0

  statuses@2.0.1: {}

  steed@1.1.3:
    dependencies:
      fastfall: 1.5.1
      fastparallel: 2.4.1
      fastq: 1.19.1
      fastseries: 1.7.2
      reusify: 1.1.0

  stream-browserify@3.0.0:
    dependencies:
      inherits: 2.0.4
      readable-stream: 3.6.2

  stream-shift@1.0.3: {}

  streamsearch@1.1.0: {}

  string-length@4.0.2:
    dependencies:
      char-regex: 1.0.2
      strip-ansi: 6.0.1

  string-width@4.2.3:
    dependencies:
      emoji-regex: 8.0.0
      is-fullwidth-code-point: 3.0.0
      strip-ansi: 6.0.1

  string-width@5.1.2:
    dependencies:
      eastasianwidth: 0.2.0
      emoji-regex: 9.2.2
      strip-ansi: 7.1.0

  string_decoder@1.1.1:
    dependencies:
      safe-buffer: 5.1.2

  string_decoder@1.3.0:
    dependencies:
      safe-buffer: 5.2.1

  strip-ansi@6.0.1:
    dependencies:
      ansi-regex: 5.0.1

  strip-ansi@7.1.0:
    dependencies:
      ansi-regex: 6.1.0

  strip-bom@3.0.0: {}

  strip-bom@4.0.0: {}

  strip-final-newline@2.0.0: {}

  strip-json-comments@2.0.1: {}

  strip-json-comments@3.1.1: {}

  strnum@1.1.2: {}

  styled-jsx@5.1.6(@babel/core@7.26.10)(react@19.1.0):
    dependencies:
      client-only: 0.0.1
      react: 19.1.0
    optionalDependencies:
      '@babel/core': 7.26.10

  supports-color@5.5.0:
    dependencies:
      has-flag: 3.0.0

  supports-color@7.2.0:
    dependencies:
      has-flag: 4.0.0

  supports-color@8.1.1:
    dependencies:
      has-flag: 4.0.0

  supports-preserve-symlinks-flag@1.0.0: {}

  swagger-jsdoc@6.2.8(openapi-types@12.1.3):
    dependencies:
      commander: 6.2.0
      doctrine: 3.0.0
      glob: 7.1.6
      lodash.mergewith: 4.6.2
      swagger-parser: 10.0.3(openapi-types@12.1.3)
      yaml: 2.0.0-1
    transitivePeerDependencies:
      - openapi-types

  swagger-parser@10.0.3(openapi-types@12.1.3):
    dependencies:
      '@apidevtools/swagger-parser': 10.0.3(openapi-types@12.1.3)
    transitivePeerDependencies:
      - openapi-types

  swagger-ui-dist@5.21.0:
    dependencies:
      '@scarf/scarf': 1.4.0

  swagger-ui-express@5.0.1(express@5.1.0):
    dependencies:
      express: 5.1.0
      swagger-ui-dist: 5.21.0

  test-exclude@6.0.0:
    dependencies:
      '@istanbuljs/schema': 0.1.3
      glob: 7.2.3
      minimatch: 3.1.2

  thread-stream@3.1.0:
    dependencies:
      real-require: 0.2.0

  tmpl@1.0.5: {}

  to-regex-range@5.0.1:
    dependencies:
      is-number: 7.0.0

  toad-cache@3.7.0: {}

  toidentifier@1.0.1: {}

  touch@3.1.1: {}

  tr46@0.0.3: {}

  tr46@5.0.0:
    dependencies:
      punycode: 2.3.1

  tree-kill@1.2.2: {}

  ts-jest@29.2.6(@babel/core@7.26.10)(@jest/transform@29.7.0)(@jest/types@29.6.3)(babel-jest@29.7.0(@babel/core@7.26.10))(jest@29.7.0(@types/node@22.13.10)(ts-node@10.9.2(@types/node@22.13.10)(typescript@5.8.2)))(typescript@5.8.2):
    dependencies:
      bs-logger: 0.2.6
      ejs: 3.1.10
      fast-json-stable-stringify: 2.1.0
      jest: 29.7.0(@types/node@22.13.10)(ts-node@10.9.2(@types/node@22.13.10)(typescript@5.8.2))
      jest-util: 29.7.0
      json5: 2.2.3
      lodash.memoize: 4.1.2
      make-error: 1.3.6
      semver: 7.7.1
      typescript: 5.8.2
      yargs-parser: 21.1.1
    optionalDependencies:
      '@babel/core': 7.26.10
      '@jest/transform': 29.7.0
      '@jest/types': 29.6.3
      babel-jest: 29.7.0(@babel/core@7.26.10)

  ts-node-dev@2.0.0(@types/node@22.13.10)(typescript@5.8.2):
    dependencies:
      chokidar: 3.6.0
      dynamic-dedupe: 0.3.0
      minimist: 1.2.8
      mkdirp: 1.0.4
      resolve: 1.22.10
      rimraf: 2.7.1
      source-map-support: 0.5.21
      tree-kill: 1.2.2
      ts-node: 10.9.2(@types/node@22.13.10)(typescript@5.8.2)
      tsconfig: 7.0.0
      typescript: 5.8.2
    transitivePeerDependencies:
      - '@swc/core'
      - '@swc/wasm'
      - '@types/node'

  ts-node@10.9.2(@types/node@22.13.10)(typescript@5.8.2):
    dependencies:
      '@cspotcode/source-map-support': 0.8.1
      '@tsconfig/node10': 1.0.11
      '@tsconfig/node12': 1.0.11
      '@tsconfig/node14': 1.0.3
      '@tsconfig/node16': 1.0.4
      '@types/node': 22.13.10
      acorn: 8.14.0
      acorn-walk: 8.3.4
      arg: 4.1.3
      create-require: 1.1.1
      diff: 4.0.2
      make-error: 1.3.6
      typescript: 5.8.2
      v8-compile-cache-lib: 3.0.1
      yn: 3.1.1

  tsconfig-paths@4.2.0:
    dependencies:
      json5: 2.2.3
      minimist: 1.2.8
      strip-bom: 3.0.0

  tsconfig@7.0.0:
    dependencies:
      '@types/strip-bom': 3.0.0
      '@types/strip-json-comments': 0.0.30
      strip-bom: 3.0.0
      strip-json-comments: 2.0.1

  tslib@2.8.1: {}

  type-detect@4.0.8: {}

  type-fest@0.21.3: {}

  type-is@1.6.18:
    dependencies:
      media-typer: 0.3.0
      mime-types: 2.1.35

  type-is@2.0.1:
    dependencies:
      content-type: 1.0.5
      media-typer: 1.1.0
      mime-types: 3.0.1

  typedarray@0.0.6: {}

  typescript@5.8.2: {}

  undefsafe@2.0.5: {}

  undici-types@6.20.0: {}

  unpipe@1.0.0: {}

  update-browserslist-db@1.1.3(browserslist@4.24.4):
    dependencies:
      browserslist: 4.24.4
      escalade: 3.2.0
      picocolors: 1.1.1

  url@0.10.3:
    dependencies:
      punycode: 1.3.2
      querystring: 0.2.0

  util-deprecate@1.0.2: {}

  util@0.12.5:
    dependencies:
      inherits: 2.0.4
      is-arguments: 1.2.0
      is-generator-function: 1.1.0
      is-typed-array: 1.1.15
      which-typed-array: 1.1.19

  uuid@11.1.0: {}

  uuid@8.0.0: {}

  uuid@8.3.2: {}

  uuid@9.0.1: {}

  v8-compile-cache-lib@3.0.1: {}

  v8-to-istanbul@9.3.0:
    dependencies:
      '@jridgewell/trace-mapping': 0.3.25
      '@types/istanbul-lib-coverage': 2.0.6
      convert-source-map: 2.0.0

  validator@13.15.0: {}

  vary@1.1.2: {}

  walker@1.0.8:
    dependencies:
      makeerror: 1.0.12

  webidl-conversions@3.0.1: {}

  webidl-conversions@7.0.0: {}

  whatwg-url@14.1.1:
    dependencies:
      tr46: 5.0.0
      webidl-conversions: 7.0.0

  whatwg-url@5.0.0:
    dependencies:
      tr46: 0.0.3
      webidl-conversions: 3.0.1

  which-typed-array@1.1.19:
    dependencies:
      available-typed-arrays: 1.0.7
      call-bind: 1.0.8
      call-bound: 1.0.4
      for-each: 0.3.5
      get-proto: 1.0.1
      gopd: 1.2.0
      has-tostringtag: 1.0.2

  which@2.0.2:
    dependencies:
      isexe: 2.0.0

  wrap-ansi@7.0.0:
    dependencies:
      ansi-styles: 4.3.0
      string-width: 4.2.3
      strip-ansi: 6.0.1

  wrap-ansi@8.1.0:
    dependencies:
      ansi-styles: 6.2.1
      string-width: 5.1.2
      strip-ansi: 7.1.0

  wrappy@1.0.2: {}

  write-file-atomic@4.0.2:
    dependencies:
      imurmurhash: 0.1.4
      signal-exit: 3.0.7

  ws@8.17.1: {}

  ws@8.18.1: {}

  xml2js@0.6.2:
    dependencies:
      sax: 1.2.1
      xmlbuilder: 11.0.1

  xmlbuilder@11.0.1: {}

  xmlhttprequest-ssl@2.1.2: {}

  xtend@4.0.2: {}

  y18n@5.0.8: {}

  yallist@3.1.1: {}

  yallist@4.0.0: {}

  yaml@2.0.0-1: {}

  yaml@2.7.1: {}

  yargs-parser@21.1.1: {}

  yargs@17.7.2:
    dependencies:
      cliui: 8.0.1
      escalade: 3.2.0
      get-caller-file: 2.0.5
      require-directory: 2.1.1
      string-width: 4.2.3
      y18n: 5.0.8
      yargs-parser: 21.1.1

  yn@3.1.1: {}

  yocto-queue@0.1.0: {}

  z-schema@5.0.5:
    dependencies:
      lodash.get: 4.4.2
      lodash.isequal: 4.5.0
      validator: 13.15.0
    optionalDependencies:
      commander: 9.5.0

  zod@3.25.62: {}<|MERGE_RESOLUTION|>--- conflicted
+++ resolved
@@ -164,6 +164,9 @@
       validator:
         specifier: ^13.15.0
         version: 13.15.0
+      validator:
+        specifier: ^13.15.0
+        version: 13.15.0
       ws:
         specifier: ^8.18.1
         version: 8.18.1
@@ -193,22 +196,8 @@
         specifier: ^10.0.0
         version: 10.0.0
       '@types/validator':
-<<<<<<< HEAD
-        specifier: ^13.15.0
-        version: 13.15.0
-      '@typescript-eslint/eslint-plugin':
-        specifier: ^8.25.0
-        version: 8.25.0(@typescript-eslint/parser@8.25.0(eslint@9.21.0)(typescript@5.8.2))(eslint@9.21.0)(typescript@5.8.2)
-      '@typescript-eslint/parser':
-        specifier: ^8.25.0
-        version: 8.25.0(eslint@9.21.0)(typescript@5.8.2)
-      eslint:
-        specifier: ^9.21.0
-        version: 9.21.0
-=======
         specifier: ^13.12.3
         version: 13.15.0
->>>>>>> 8a06aa86
       nodemon:
         specifier: ^3.1.9
         version: 3.1.9
